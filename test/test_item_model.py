--- conflicted
+++ resolved
@@ -617,22 +617,6 @@
         yield action_steps.UpdateProgress(detail='Proxy setup')
 
 
-<<<<<<< HEAD
-class SetupQueryProxy(Action):
-
-    def __init__(self, model_context_name, admin_cls=Person.Admin):
-        self.model_context_name = model_context_name
-        self.admin_cls = admin_cls
-
-    def model_run(self, model_context, mode):
-        session = Session()
-        admin = self.admin_cls(app_admin, Person)
-        proxy = QueryModelProxy(session.query(Person))
-        model_context = ObjectsModelContext(admin, proxy, None)
-        initial_naming_context.rebind(self.model_context_name, model_context)
-        yield action_steps.UpdateProgress(detail='Proxy setup')
-
-
 class ApplyFilter(Action):
 
     def __init__(self, model_context_name):
@@ -647,6 +631,7 @@
 
         model_context = initial_naming_context.resolve(self.model_context_name)
         model_context.proxy.filter(SingleItemFilter(Person.id), 1)
+        yield action_steps.UpdateProgress(detail='Filter applied')
 
 
 class InsertObject(Action):
@@ -664,8 +649,6 @@
         yield action_steps.UpdateProgress(detail='person inserted')
 
 
-=======
->>>>>>> b4024640
 class QueryQStandardItemModelMixinCase(ItemModelCaseMixin):
     """
     methods to setup a QStandardItemModel representing a query
