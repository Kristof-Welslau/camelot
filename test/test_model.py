import datetime
import os

import six

from sqlalchemy import orm
from sqlalchemy import schema, types

from camelot.admin.entity_admin import EntityAdmin
from camelot.core.orm import Session
from camelot.core.sql import metadata
from camelot.core.conf import settings
from camelot.model import party
from camelot.test import ModelThreadTestCase
from camelot.test.action import MockModelContext
from .test_orm import TestMetaData

class ExampleModelCase( ModelThreadTestCase ):
    """
    Test case that makes sure the example tables are available in
    the Camelot metadata
    """
    
    def setUp( self ):
        super( ExampleModelCase, self ).setUp()
        from camelot.model import ( authentication, batch_job, fixture,
                                    party, i18n, memento )
        self.engine = settings.ENGINE()
        metadata.bind = self.engine
        metadata.create_all()
        self.session = Session()
        self.session.expunge_all()
        
    def tearDown( self ):
        metadata.drop_all()
        self.session.expunge_all()
        
class ModelCase( ExampleModelCase ):
    """Test the build in camelot model"""
        
    def test_memento( self ):
        from camelot.model import memento
        from camelot.model.authentication import get_current_authentication
        m = memento.Memento( primary_key = 1,
                             model = 'TestCase',
                             authentication = get_current_authentication(),
                             memento_type = 1,
                             previous_attributes = {'name':u'memento'} )
        self.assertTrue( m.previous )
        
    def test_i18n( self ):
        from camelot.model.i18n import Translation, ExportAsPO
        session = Session()
        session.execute( Translation.__table__.delete() )
        self.assertEqual( Translation.translate( 'bucket', 'nl_BE' ), None )
        # run twice to check all branches in the code
        Translation.translate_or_register( 'bucket', 'nl_BE' )
        Translation.translate_or_register( 'bucket', 'nl_BE' )
        self.assertEqual( Translation.translate( 'bucket', 'nl_BE' ), 'bucket' )
        self.assertEqual( Translation.translate( '', 'nl_BE' ), '' )
        self.assertEqual( Translation.translate_or_register( '', 'nl_BE' ), '' )
        # clear the cache
        Translation._cache.clear()
        # fill the cache again
        translation = Translation( language = 'nl_BE', source = 'bucket',
                                   value = 'emmer' )
        orm.object_session( translation ).flush()
        self.assertEqual( Translation.translate( 'bucket', 'nl_BE' ), 'emmer' )
        export_action = ExportAsPO()
        model_context = MockModelContext()
        model_context.obj = translation
        try:
            generator = export_action.model_run( model_context )
<<<<<<< HEAD
            file_step = six.advance_iterator( generator )
            generator.send( ['/tmp/test.po'] )
=======
            file_step = generator.next()
            generator.send('/tmp/test.po')
>>>>>>> 9458db0e
        except StopIteration:
            pass
        
    def test_batch_job_example( self ):
        # begin batch job example
        from camelot.model.batch_job import BatchJob, BatchJobType
        synchronize = BatchJobType.get_or_create( u'Synchronize' )
        with BatchJob.create( synchronize ) as batch_job:
            batch_job.add_strings_to_message( [ u'Synchronize part A',
                                                u'Synchronize part B' ] )
            batch_job.add_strings_to_message( [ u'Done' ], color = 'green' )
        # end batch job example
            
    def test_batch_job( self ):
        from camelot.model.batch_job import BatchJob, BatchJobType
        batch_job_type = BatchJobType.get_or_create( u'Synchronize' )
        self.assertTrue( six.text_type( batch_job_type ) )
        batch_job = BatchJob.create( batch_job_type )
        self.assertTrue( orm.object_session( batch_job ) )
        self.assertFalse( batch_job.is_canceled() )
        batch_job.change_status( 'canceled' )
        self.assertTrue( batch_job.is_canceled() )
        # run batch job without exception
        with batch_job:
            batch_job.add_strings_to_message( [ u'Doing something' ] )
            batch_job.add_strings_to_message( [ u'Done' ], color = 'green' )
        self.assertEqual( batch_job.current_status, 'success' )
        # run batch job with exception
        batch_job = BatchJob.create( batch_job_type )
        with batch_job:
            batch_job.add_strings_to_message( [ u'Doing something' ] )
            raise Exception('Something went wrong')
        self.assertEqual( batch_job.current_status, 'errors' )
    
    def test_current_authentication( self ):
        from camelot.model import authentication
        authentication.clear_current_authentication()
        mechanism = authentication.get_current_authentication()
        # current authentication cache should survive 
        # a session expire + expunge
        orm.object_session( mechanism ).expire_all()
        orm.object_session( mechanism ).expunge_all()
        mechanism = authentication.get_current_authentication()
        self.assertTrue( mechanism.username )
        self.assertTrue( six.text_type( mechanism ) )
        
    def test_authentication_group( self ):
        # begin roles definition
        from camelot.model import authentication
        authentication.clear_current_authentication()
        authentication.roles.extend( [ (1, 'administrator'),
                                       (2, 'movie_editor') ] )
        # end roles definition
        # begin intial group creation
        authentication.update_last_login( initial_group_name = 'Admin',
                                          initial_group_roles = ['administrator'] )
        # end initial group creation
        auth = authentication.get_current_authentication()
        self.assertTrue( auth.has_role( 'administrator' ) )
        self.assertFalse( auth.has_role( 'movie_editor' ) )

class PartyCase( ExampleModelCase ):
    """Test the build in party - address - contact mechanism model"""
  
    def setUp(self):
        super( PartyCase, self ).setUp()
        from camelot.admin.application_admin import ApplicationAdmin
        self.session = Session()
        self.app_admin = ApplicationAdmin()
        self.person_admin = self.app_admin.get_related_admin( party.Person )
        self.organization_admin = self.app_admin.get_related_admin( party.Organization )
        
    def tearDown(self):
        self.session.expunge_all()
       
    def test_party( self ):
        p = party.Party()
        self.assertFalse( p.name )
        
    def test_geographic_boundary( self ):
        belgium = party.Country.get_or_create( code = u'BE', 
                                               name = u'Belgium' )
        self.assertTrue( six.text_type( belgium ) )
        city = party.City.get_or_create( country = belgium,
                                         code = '1000',
                                         name = 'Brussels' )
        return city
        
    def test_address( self ):
        city = self.test_geographic_boundary()
        address = party.Address.get_or_create( street1 = 'Avenue Louise',
                                               street2 = None,
                                               city = city )
        self.assertTrue( six.text_type( address ) )
        return address
    
    def test_party_address( self ):
        city = self.test_geographic_boundary()
        org = party.Organization( name = 'PSF' )
        party_address = party.PartyAddress( party = org )
        party_address.street1 = 'Avenue Louise 5'
        party_address.street2 = 'Boite 4'
        party_address.city = city
        party_address_admin = party.AddressAdmin( self.app_admin, party.PartyAddress )
        self.assertTrue( party_address.address in party_address_admin.get_compounding_objects( party_address ) )
        self.assertTrue( party_address.address in self.session.new )
        # everything should be flushed through the party admin
        org_admin = self.app_admin.get_related_admin( party.Organization )
        org_validator = org_admin.get_validator()
        self.assertTrue( party_address in org_admin.get_compounding_objects( org ) )
        org_admin.flush( org )
        self.assertFalse( party_address.address in self.session.new )
        party_address_admin.refresh( party_address )
        # test hybrid property getters on Party and PartyAddress
        self.assertEqual( party_address.street1, 'Avenue Louise 5' )
        self.assertEqual( party_address.street2, 'Boite 4' )
        self.assertEqual( party_address.city, city )
        self.assertEqual( org.street1, 'Avenue Louise 5' )
        self.assertEqual( org.street2, 'Boite 4' )
        self.assertEqual( org.city, city )        
        self.assertTrue( six.text_type( party_address ) )
        query = self.session.query( party.PartyAddress )
        self.assertTrue( query.filter( party.PartyAddress.street1 == 'Avenue Louise 5' ).first() )
        self.assertTrue( query.filter( party.PartyAddress.street2 == 'Boite 4' ).first() )
        # if party address changes, party should be updated
        depending_objects = list( party_address_admin.get_depending_objects( party_address ) )
        self.assertTrue( org in depending_objects )
        # if address changes, party address and party should be updated
        address = party_address.address
        address_admin = self.app_admin.get_related_admin( party.Address )
        depending_objects = list( address_admin.get_depending_objects( address ) )
        self.assertTrue( party_address in depending_objects )
        self.assertTrue( org in depending_objects )
        # test hybrid property setters on Party
        org.street1 = 'Rue Belliard 1'
        org.street2 = 'Second floor'
        org.city = None
        # expunge should expunge the related address objects as well, so
        # after an expunge, the session as a whole can be flushed
        org_admin.expunge( org )
        self.session.flush()
        # test hybrid property setters on a new party
        org = party.Organization( name = 'PSF' )
        org.street1 = 'Rue Belliard 1'
        org.street2 = 'Second floor'
        org.city = city
        org_admin.flush( org )
        self.assertEqual( len( org.addresses ), 1 )
        self.assertEqual( org.street1, 'Rue Belliard 1' )
        self.assertEqual( org.street2, 'Second floor' )
        self.assertEqual( org.city, city )
        # test invalidation of org object and refresh it
        self.assertFalse( org_validator.validate_object( org ) )
        org.city = None
        self.assertTrue( org_validator.validate_object( org ) )
        org_admin.refresh( org )
        self.assertFalse( org_validator.validate_object( org ) )
        # removing all the address properties should make the
        # object valid again
        org.street1 = None
        org.street2 = None
        org.city = None
        self.assertFalse( org_validator.validate_object( org ) )
        # removing all address properties of a not yet flushed
        # address should expunge the address
        org = party.Organization( name = 'PSF' )
        org.street1 = 'Rue Belliard 1'
        for address in org.addresses:
            self.assertTrue( address in self.session.new )
        org.street1 = None
        self.assertTrue( address not in self.session )
        self.assertEqual( len(org.addresses), 0 )
        
    def test_person( self ):
        person = party.Person( first_name = u'Robin',
                               last_name = u'The brave' )
        self.assertEqual( person.email, None )
        self.assertEqual( person.phone, None )
        self.assertEqual( person.fax, None )
        self.assertEqual( person.street1, None )
        self.assertEqual( person.street2, None )
        self.assertEqual( person.city, None )
        self.person_admin.flush( person )
        person2 = party.Person( first_name = u'Robin' )
        self.assertFalse( person2.note )
        person2.last_name = u'The brave'
        # gui should warn this person exists
        self.assertTrue( person2.note )
        return person
        
    def test_contact_mechanism( self ):
        contact_mechanism = party.ContactMechanism( mechanism = (u'email', u'info@test.be') )
        self.assertTrue( six.text_type( contact_mechanism ) )
        
    def test_person_contact_mechanism( self ):
        # create a new person
        person = party.Person( first_name = u'Robin',
                               last_name = u'The brave' )
        self.person_admin.flush( person )
        self.assertEqual( person.email, None )
        # set the contact mechanism
        mechanism_1 = (u'email', u'robin@test.org')
        person.email = mechanism_1
        # the default from and thru dates should be set when
        # setting the party defaults
        self.person_admin.set_defaults( person )
        self.assertTrue( person.contact_mechanisms[0].from_date )
        self.person_admin.flush( person )
        self.assertEqual( person.email, mechanism_1 )
        # change the contact mechanism, after a flush
        mechanism_2 = (u'email', u'robin@test.com')
        person.email = mechanism_2
        self.person_admin.flush( person )
        self.assertEqual( person.email, mechanism_2 )
        # remove the contact mechanism after a flush
        person.email = ('email', '')
        self.assertEqual( person.email, None )
        self.person_admin.flush( person )
        self.assertEqual( person.email, None )
        admin = party.PartyContactMechanismAdmin( self.app_admin, 
                                                  party.PartyContactMechanism )
        contact_mechanism = party.ContactMechanism( mechanism = mechanism_1 )
        party_contact_mechanism = party.PartyContactMechanism( party = person,
                                                               contact_mechanism = contact_mechanism )
        admin.flush( party_contact_mechanism )
        admin.refresh( party_contact_mechanism )
        list( admin.get_depending_objects( party_contact_mechanism ) )
        #
        # if the contact mechanism changes, the party person should be 
        # updated as well
        #
        contact_mechanism_admin = self.app_admin.get_related_admin( party.ContactMechanism )
        depending_objects = list( contact_mechanism_admin.get_depending_objects( contact_mechanism ) )
        self.assertTrue( person in depending_objects )
        self.assertTrue( party_contact_mechanism in depending_objects )
        #
        # if the party contact mechanism changes, the party should be updated
        # as well
        depending_objects = list( admin.get_depending_objects( party_contact_mechanism ) )
        self.assertTrue( person in depending_objects )
        # delete the person
        self.person_admin.delete( person )
        
    def test_organization( self ):
        org = party.Organization( name = 'PSF' )
        org.email = ('email', 'info@python.org')
        org.phone = ('phone', '1234')
        org.fax = ('fax', '4567')
        self.organization_admin.flush( org )
        self.assertTrue( six.text_type( org ) )
        query = orm.object_session( org ).query( party.Organization )
        self.assertTrue( query.filter( party.Organization.email == ('email', 'info@python.org') ).first() )
        self.assertTrue( query.filter( party.Organization.phone == ('phone', '1234') ).first() )
        self.assertTrue( query.filter( party.Organization.fax == ('fax', '4567') ).first() )
        return org
        
    def test_party_contact_mechanism( self ):
        person = self.test_person()
        party_contact_mechanism = party.PartyContactMechanism( party = person )
        party_contact_mechanism.mechanism = (u'email', u'info@test.be')
        party_contact_mechanism.mechanism = (u'email', u'info2@test.be')
        self.assertTrue( party_contact_mechanism in self.session.new )
        self.assertTrue( party_contact_mechanism.contact_mechanism in self.session.new )
        # flushing trough the party should flush the contact mechanism
        self.person_admin.flush( person )
        self.assertFalse( party_contact_mechanism in self.session.new )
        self.assertFalse( party_contact_mechanism.contact_mechanism in self.session.new )        
        self.assertTrue( six.text_type( party_contact_mechanism ) )
        query = self.session.query( party.PartyContactMechanism )
        self.assertTrue( query.filter( party.PartyContactMechanism.mechanism == (u'email', u'info2@test.be') ).first() )
        # party contact mechanism is only valid when contact mechanism is
        # valid
        party_contact_mechanism_admin = self.app_admin.get_related_admin( party.PartyContactMechanism )
        compounding_objects = list( party_contact_mechanism_admin.get_compounding_objects( party_contact_mechanism ) )
        self.assertTrue( party_contact_mechanism.contact_mechanism in compounding_objects )
        party_contact_mechanism_validator = party_contact_mechanism_admin.get_validator()
        self.assertFalse( party_contact_mechanism_validator.validate_object( party_contact_mechanism ) )
        party_contact_mechanism.contact_mechanism.mechanism = None
        self.assertTrue( party_contact_mechanism_validator.validate_object( party_contact_mechanism ) )
        # the party is only valid when the contact mechanism is
        # valid
        party_admin = self.app_admin.get_related_admin( party.Person )
        party_validator = party_admin.get_validator()
        self.assertTrue( party_validator.validate_object( person ) )
        
    def test_party_category( self ):
        org = self.test_organization()
        category = party.PartyCategory( name = u'Imortant' )
        category.parties.append( org )
        self.session.flush()
        self.assertTrue( list( category.get_contact_mechanisms( u'email') ) )
        self.assertTrue( six.text_type( category ) )

class FixtureCase( ExampleModelCase ):
    """Test the build in camelot model for fixtures"""
      
    def test_fixture( self ):
        from camelot.model.party import Person
        from camelot.model.fixture import Fixture
        session = Session()
        self.assertEqual( Fixture.find_fixture_key( Person, -1 ), None )
        p1 = Person()
        self.assertEqual( Fixture.find_fixture_key_and_class( p1 ), 
                          (None, None) )
        session.expunge( p1 )
        # insert a new Fixture
        p2 = Fixture.insert_or_update_fixture( Person, 'test',
                                               {'first_name':'Peter',
                                                'last_name':'Principle'},
                                               fixture_class = 'test' )
        # see if we can find it back
        self.assertEqual( Fixture.find_fixture_key( Person, p2.id ), 'test' )
        self.assertEqual( Fixture.find_fixture_key_and_class( p2 ), 
                          ('test', 'test') )
        self.assertEqual( Fixture.find_fixture_keys_and_classes( Person )[p2.id],
                          ('test', 'test') )
        # delete the person, and insert it back in the same fixture
        session.delete( p2 )
        session.flush()
        p3 = Fixture.insert_or_update_fixture( Person, 'test',
                                               {'first_name':'Peter',
                                                'last_name':'Principle'},
                                               fixture_class = 'test' )
        self.assertNotEqual( p2, p3 )
        # remove all fixtures
        Fixture.remove_all_fixtures( Person )
        
    def test_fixture_version( self ):
        from camelot.model.party import Person
        from camelot.model.fixture import FixtureVersion
        session = self.session
        self.assertEqual( FixtureVersion.get_current_version( u'unexisting' ),
                          0 )        
        FixtureVersion.set_current_version( u'demo_data', 0 )
        session.flush()
        self.assertEqual( FixtureVersion.get_current_version( u'demo_data' ),
                          0 )
        example_file = os.path.join( os.path.dirname(__file__), 
                                     '..', 
                                     'camelot_example',
                                     'import_example.csv' )
        person_count_before_import = Person.query.count()
        # begin load csv if fixture version
        import csv
        if FixtureVersion.get_current_version( u'demo_data' ) == 0:
            reader = csv.reader( open( example_file ) )
            for line in reader:
                Person( first_name = line[0], last_name = line[1] )
            FixtureVersion.set_current_version( u'demo_data', 1 )
            session.flush()
        # end load csv if fixture version
        self.assertTrue( Person.query.count() > person_count_before_import )
        self.assertEqual( FixtureVersion.get_current_version( u'demo_data' ),
                          1 )
        
class CustomizationCase( ExampleModelCase ):
    
    def test_add_field( self ):
        metadata.drop_all()
        session = Session()
        # begin add custom field
        party.Person.language = schema.Column( types.Unicode(30) )
        
        metadata.create_all()
        p = party.Person( first_name = u'Peter', 
                          last_name = u'Principle', 
                          language = u'English' )
        session.flush()
        # end add custom field
        
class StatusCase( TestMetaData ):
    
    def test_status_type( self ):
        Entity, session = self.Entity, self.session
        
        #begin status type definition
        from camelot.model import type_and_status
        
        class Invoice( Entity, type_and_status.StatusMixin ):
            book_date = schema.Column( types.Date(), nullable = False )
            status = type_and_status.Status()
            
        #end status type definition
        self.create_all()
        self.assertTrue( issubclass( Invoice._status_type, type_and_status.StatusType ) )
        self.assertTrue( issubclass( Invoice._status_history, type_and_status.StatusHistory ) )
        #begin status types definition
        draft = Invoice._status_type( code = 'DRAFT' )
        ready = Invoice._status_type( code = 'READY' )
        session.flush()
        #end status types definition
        self.assertTrue( six.text_type( ready ) )
        #begin status type use
        invoice = Invoice( book_date = datetime.date.today() )
        self.assertEqual( invoice.current_status, None )
        invoice.change_status( draft, status_from_date = datetime.date.today() )
        #end status type use
        self.assertEqual( invoice.current_status, draft )
        self.assertEqual( invoice.get_status_from_date( draft ), datetime.date.today() )
        self.assertTrue( len( invoice.status ) )
        for history in invoice.status:
            self.assertTrue( six.text_type( history ) )
        
    def test_status_enumeration( self ):
        Entity, session = self.Entity, self.session
        
        #begin status enumeration definition
        from camelot.model import type_and_status
        
        class Invoice( Entity, type_and_status.StatusMixin ):
            book_date = schema.Column( types.Date(), nullable = False )
            status = type_and_status.Status( enumeration = [ (1, 'DRAFT'),
                                                             (2, 'READY') ] )
            
            class Admin( EntityAdmin ):
                list_display = ['book_date', 'current_status']
                list_actions = [ type_and_status.ChangeStatus( 'DRAFT' ),
                                 type_and_status.ChangeStatus( 'READY' ) ]
                form_actions = list_actions
                
        #end status enumeration definition
        self.create_all()
        self.assertTrue( issubclass( Invoice._status_history, type_and_status.StatusHistory ) )
        #begin status enumeration use
        invoice = Invoice( book_date = datetime.date.today() )
        self.assertEqual( invoice.current_status, None )
        invoice.change_status( 'DRAFT', status_from_date = datetime.date(2012,1,1) )
        session.flush()
        self.assertEqual( invoice.current_status, 'DRAFT' )
        self.assertEqual( invoice.get_status_from_date( 'DRAFT' ), datetime.date(2012,1,1) )
        draft_invoices = Invoice.query.filter( Invoice.current_status == 'DRAFT' ).count()
        ready_invoices = Invoice.query.filter( Invoice.current_status == 'READY' ).count()        
        #end status enumeration use
        self.assertEqual( draft_invoices, 1 )
        self.assertEqual( ready_invoices, 0 )
        ready_action = Invoice.Admin.list_actions[-1]
        model_context = MockModelContext()
        model_context.obj = invoice
        list( ready_action.model_run( model_context ) )
        self.assertTrue( invoice.current_status, 'READY' )<|MERGE_RESOLUTION|>--- conflicted
+++ resolved
@@ -71,13 +71,8 @@
         model_context.obj = translation
         try:
             generator = export_action.model_run( model_context )
-<<<<<<< HEAD
             file_step = six.advance_iterator( generator )
-            generator.send( ['/tmp/test.po'] )
-=======
-            file_step = generator.next()
             generator.send('/tmp/test.po')
->>>>>>> 9458db0e
         except StopIteration:
             pass
         
