--- conflicted
+++ resolved
@@ -322,27 +322,12 @@
         org.phone = ('phone', '1234')
         org.fax = ('fax', '4567')
         self.organization_admin.flush( org )
-<<<<<<< HEAD
         self.assertTrue( six.text_type( org ) )
-        self.assertEqual( org.number_of_shares_issued, 0 )
-=======
-        self.assertTrue( unicode( org ) )
->>>>>>> 4401fd16
         query = orm.object_session( org ).query( party.Organization )
         self.assertTrue( query.filter( party.Organization.email == ('email', 'info@python.org') ).first() )
         self.assertTrue( query.filter( party.Organization.phone == ('phone', '1234') ).first() )
         self.assertTrue( query.filter( party.Organization.fax == ('fax', '4567') ).first() )
         return org
-<<<<<<< HEAD
-    
-    def test_party_relationship( self ):
-        person = self.test_person()
-        org = self.test_organization()
-        employee = party.EmployerEmployee( established_from = org,
-                                           established_to = person )
-        self.assertTrue( six.text_type( employee ) )
-=======
->>>>>>> 4401fd16
         
     def test_party_contact_mechanism( self ):
         person = self.test_person()
