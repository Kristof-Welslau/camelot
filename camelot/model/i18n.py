#  ============================================================================
#
#  Copyright (C) 2007-2013 Conceptive Engineering bvba. All rights reserved.
#  www.conceptive.be / info@conceptive.be
#
#  This file is part of the Camelot Library.
#
#  This file may be used under the terms of the GNU General Public
#  License version 2.0 as published by the Free Software Foundation
#  and appearing in the file license.txt included in the packaging of
#  this file.  Please review this information to ensure GNU
#  General Public Licensing requirements will be met.
#
#  If you are unsure which license is appropriate for your use, please
#  visit www.python-camelot.com or contact info@conceptive.be
#
#  This file is provided AS IS with NO WARRANTY OF ANY KIND, INCLUDING THE
#  WARRANTY OF DESIGN, MERCHANTABILITY AND FITNESS FOR A PARTICULAR PURPOSE.
#
#  For use of this library in commercial applications, please contact
#  info@conceptive.be
#
#  ============================================================================

"""Set of classes to store internationalization data in the database.  Camelot
applications can be translated by the developer using regular PO files, or by
the user.  In case the user makes a translation, this translation is stored into
the `Translation` table.  This table can be exported to PO files for inclusion
in the development cycle.
"""

from camelot.core.orm import Entity, Session
from camelot.core.utils import ugettext_lazy as _
from camelot.admin.action import Action
from camelot.admin.entity_admin import EntityAdmin
from camelot.view.art import Icon
from camelot.view.utils import default_language
import camelot.types

import six

from sqlalchemy import sql
from sqlalchemy.schema import Column
from sqlalchemy.types import Unicode

import logging
logger = logging.getLogger( 'camelot.model.i18n' )

class ExportAsPO( Action ):

    verbose_name = _('PO Export')
    icon = Icon('tango/16x16/actions/document-save.png')

    def model_run( self, model_context ):
<<<<<<< HEAD
        from camelot.view.action_steps import SelectFile
        select_file = SelectFile()
        select_file.existing = False
        filenames = yield select_file
        for filename in filenames:
            file = open(filename, 'w')
            for translation in model_context.get_collection():
                file.write( u'msgid  "%s"\n'%translation.source )
                file.write( u'msgstr "%s"\n\n'%translation.value )
=======
        from camelot.view.action_steps import SaveFile
        filename = yield SaveFile()
        file = open(filename, 'w')
        for translation in model_context.get_collection():
            file.write( (u'msgid  "%s"\n'%translation.source).encode('utf-8') )
            file.write( (u'msgstr "%s"\n\n'%translation.value).encode('utf-8') )
>>>>>>> 9458db0e
                
        
class Translation( Entity ):
    """Table to store user generated translations or customization.
    """
    
    __tablename__ = 'translation'
    
    language = Column( camelot.types.Language, index = True, nullable = False )
    source = Column( Unicode( 500 ), index = True, nullable = False )
    # value needs to be indexed as well, because when starting up we
    # want to load only the translations that have a value specified
    value = Column( Unicode( 500 ), index = True )
    #cid = Column( INT(), default = 0, index = True )
    #uid = Column( INT(), default = 0, index = True )

    # cache, to prevent too much of the same sql queries
    _cache = dict()

    class Admin( EntityAdmin ):
        verbose_name_plural = _( 'Translations' )
        form_size = ( 700, 150 )
        list_display = ['source', 'language', 'value']#, 'uid']
        list_filter = ['language']
        list_actions = [ExportAsPO()]
        field_attributes = { 'language':{ 'default':default_language } }

    @classmethod
    def translate( cls, source, language ):
        """Translate source to language, return None if no translation is found"""
        if source:
            key = ( source, language )
            if key in cls._cache:
                return cls._cache[key]
            query = Session().query( cls )
            query = query.filter( sql.and_( cls.source == six.text_type( source ),
                                            cls.language == language,
                                            cls.value != None,
                                            cls.value != '' ) )
            translation = query.first()
            if translation:
                cls._cache[key] = translation.value
                return translation.value
            return None
        return ''

    @classmethod
    def translate_or_register( cls, source, language ):
        """Translate source to language, if no translation is found, register the
        source as to be translated and return the source"""
        if source:
            source = six.text_type( source )
            translation = cls.translate( source, language )
            if not translation:
                session = Session()
                query = session.query( cls )
                translation = query.filter_by( source = source, 
                                               language = language ).first()
                if not translation:
                    if ( source, language ) not in cls._cache:
                        registered_translation = Translation( source = source, 
                                                              language = language )
                        cls._cache[( source, language )] = source
                        session.flush( [registered_translation] )
                        logger.debug( 'registed %s with id %s' % ( source, registered_translation.id ) )
                return source
            return translation
        return ''
<|MERGE_RESOLUTION|>--- conflicted
+++ resolved
@@ -1,140 +1,129 @@
-#  ============================================================================
-#
-#  Copyright (C) 2007-2013 Conceptive Engineering bvba. All rights reserved.
-#  www.conceptive.be / info@conceptive.be
-#
-#  This file is part of the Camelot Library.
-#
-#  This file may be used under the terms of the GNU General Public
-#  License version 2.0 as published by the Free Software Foundation
-#  and appearing in the file license.txt included in the packaging of
-#  this file.  Please review this information to ensure GNU
-#  General Public Licensing requirements will be met.
-#
-#  If you are unsure which license is appropriate for your use, please
-#  visit www.python-camelot.com or contact info@conceptive.be
-#
-#  This file is provided AS IS with NO WARRANTY OF ANY KIND, INCLUDING THE
-#  WARRANTY OF DESIGN, MERCHANTABILITY AND FITNESS FOR A PARTICULAR PURPOSE.
-#
-#  For use of this library in commercial applications, please contact
-#  info@conceptive.be
-#
-#  ============================================================================
-
-"""Set of classes to store internationalization data in the database.  Camelot
-applications can be translated by the developer using regular PO files, or by
-the user.  In case the user makes a translation, this translation is stored into
-the `Translation` table.  This table can be exported to PO files for inclusion
-in the development cycle.
-"""
-
-from camelot.core.orm import Entity, Session
-from camelot.core.utils import ugettext_lazy as _
-from camelot.admin.action import Action
-from camelot.admin.entity_admin import EntityAdmin
-from camelot.view.art import Icon
-from camelot.view.utils import default_language
-import camelot.types
-
-import six
-
-from sqlalchemy import sql
-from sqlalchemy.schema import Column
-from sqlalchemy.types import Unicode
-
-import logging
-logger = logging.getLogger( 'camelot.model.i18n' )
-
-class ExportAsPO( Action ):
-
-    verbose_name = _('PO Export')
-    icon = Icon('tango/16x16/actions/document-save.png')
-
-    def model_run( self, model_context ):
-<<<<<<< HEAD
-        from camelot.view.action_steps import SelectFile
-        select_file = SelectFile()
-        select_file.existing = False
-        filenames = yield select_file
-        for filename in filenames:
-            file = open(filename, 'w')
-            for translation in model_context.get_collection():
-                file.write( u'msgid  "%s"\n'%translation.source )
-                file.write( u'msgstr "%s"\n\n'%translation.value )
-=======
-        from camelot.view.action_steps import SaveFile
-        filename = yield SaveFile()
-        file = open(filename, 'w')
-        for translation in model_context.get_collection():
-            file.write( (u'msgid  "%s"\n'%translation.source).encode('utf-8') )
-            file.write( (u'msgstr "%s"\n\n'%translation.value).encode('utf-8') )
->>>>>>> 9458db0e
-                
-        
-class Translation( Entity ):
-    """Table to store user generated translations or customization.
-    """
-    
-    __tablename__ = 'translation'
-    
-    language = Column( camelot.types.Language, index = True, nullable = False )
-    source = Column( Unicode( 500 ), index = True, nullable = False )
-    # value needs to be indexed as well, because when starting up we
-    # want to load only the translations that have a value specified
-    value = Column( Unicode( 500 ), index = True )
-    #cid = Column( INT(), default = 0, index = True )
-    #uid = Column( INT(), default = 0, index = True )
-
-    # cache, to prevent too much of the same sql queries
-    _cache = dict()
-
-    class Admin( EntityAdmin ):
-        verbose_name_plural = _( 'Translations' )
-        form_size = ( 700, 150 )
-        list_display = ['source', 'language', 'value']#, 'uid']
-        list_filter = ['language']
-        list_actions = [ExportAsPO()]
-        field_attributes = { 'language':{ 'default':default_language } }
-
-    @classmethod
-    def translate( cls, source, language ):
-        """Translate source to language, return None if no translation is found"""
-        if source:
-            key = ( source, language )
-            if key in cls._cache:
-                return cls._cache[key]
-            query = Session().query( cls )
-            query = query.filter( sql.and_( cls.source == six.text_type( source ),
-                                            cls.language == language,
-                                            cls.value != None,
-                                            cls.value != '' ) )
-            translation = query.first()
-            if translation:
-                cls._cache[key] = translation.value
-                return translation.value
-            return None
-        return ''
-
-    @classmethod
-    def translate_or_register( cls, source, language ):
-        """Translate source to language, if no translation is found, register the
-        source as to be translated and return the source"""
-        if source:
-            source = six.text_type( source )
-            translation = cls.translate( source, language )
-            if not translation:
-                session = Session()
-                query = session.query( cls )
-                translation = query.filter_by( source = source, 
-                                               language = language ).first()
-                if not translation:
-                    if ( source, language ) not in cls._cache:
-                        registered_translation = Translation( source = source, 
-                                                              language = language )
-                        cls._cache[( source, language )] = source
-                        session.flush( [registered_translation] )
-                        logger.debug( 'registed %s with id %s' % ( source, registered_translation.id ) )
-                return source
-            return translation
-        return ''
+#  ============================================================================
+#
+#  Copyright (C) 2007-2013 Conceptive Engineering bvba. All rights reserved.
+#  www.conceptive.be / info@conceptive.be
+#
+#  This file is part of the Camelot Library.
+#
+#  This file may be used under the terms of the GNU General Public
+#  License version 2.0 as published by the Free Software Foundation
+#  and appearing in the file license.txt included in the packaging of
+#  this file.  Please review this information to ensure GNU
+#  General Public Licensing requirements will be met.
+#
+#  If you are unsure which license is appropriate for your use, please
+#  visit www.python-camelot.com or contact info@conceptive.be
+#
+#  This file is provided AS IS with NO WARRANTY OF ANY KIND, INCLUDING THE
+#  WARRANTY OF DESIGN, MERCHANTABILITY AND FITNESS FOR A PARTICULAR PURPOSE.
+#
+#  For use of this library in commercial applications, please contact
+#  info@conceptive.be
+#
+#  ============================================================================
+
+"""Set of classes to store internationalization data in the database.  Camelot
+applications can be translated by the developer using regular PO files, or by
+the user.  In case the user makes a translation, this translation is stored into
+the `Translation` table.  This table can be exported to PO files for inclusion
+in the development cycle.
+"""
+
+from camelot.core.orm import Entity, Session
+from camelot.core.utils import ugettext_lazy as _
+from camelot.admin.action import Action
+from camelot.admin.entity_admin import EntityAdmin
+from camelot.view.art import Icon
+from camelot.view.utils import default_language
+import camelot.types
+
+import six
+
+from sqlalchemy import sql
+from sqlalchemy.schema import Column
+from sqlalchemy.types import Unicode
+
+import logging
+logger = logging.getLogger( 'camelot.model.i18n' )
+
+class ExportAsPO( Action ):
+
+    verbose_name = _('PO Export')
+    icon = Icon('tango/16x16/actions/document-save.png')
+
+    def model_run( self, model_context ):
+        from camelot.view.action_steps import SaveFile
+        filename = yield SaveFile()
+        file = open(filename, 'w')
+        for translation in model_context.get_collection():
+                file.write( u'msgid  "%s"\n'%translation.source )
+                file.write( u'msgstr "%s"\n\n'%translation.value )
+                
+        
+class Translation( Entity ):
+    """Table to store user generated translations or customization.
+    """
+    
+    __tablename__ = 'translation'
+    
+    language = Column( camelot.types.Language, index = True, nullable = False )
+    source = Column( Unicode( 500 ), index = True, nullable = False )
+    # value needs to be indexed as well, because when starting up we
+    # want to load only the translations that have a value specified
+    value = Column( Unicode( 500 ), index = True )
+    #cid = Column( INT(), default = 0, index = True )
+    #uid = Column( INT(), default = 0, index = True )
+
+    # cache, to prevent too much of the same sql queries
+    _cache = dict()
+
+    class Admin( EntityAdmin ):
+        verbose_name_plural = _( 'Translations' )
+        form_size = ( 700, 150 )
+        list_display = ['source', 'language', 'value']#, 'uid']
+        list_filter = ['language']
+        list_actions = [ExportAsPO()]
+        field_attributes = { 'language':{ 'default':default_language } }
+
+    @classmethod
+    def translate( cls, source, language ):
+        """Translate source to language, return None if no translation is found"""
+        if source:
+            key = ( source, language )
+            if key in cls._cache:
+                return cls._cache[key]
+            query = Session().query( cls )
+            query = query.filter( sql.and_( cls.source == six.text_type( source ),
+                                            cls.language == language,
+                                            cls.value != None,
+                                            cls.value != '' ) )
+            translation = query.first()
+            if translation:
+                cls._cache[key] = translation.value
+                return translation.value
+            return None
+        return ''
+
+    @classmethod
+    def translate_or_register( cls, source, language ):
+        """Translate source to language, if no translation is found, register the
+        source as to be translated and return the source"""
+        if source:
+            source = six.text_type( source )
+            translation = cls.translate( source, language )
+            if not translation:
+                session = Session()
+                query = session.query( cls )
+                translation = query.filter_by( source = source, 
+                                               language = language ).first()
+                if not translation:
+                    if ( source, language ) not in cls._cache:
+                        registered_translation = Translation( source = source, 
+                                                              language = language )
+                        cls._cache[( source, language )] = source
+                        session.flush( [registered_translation] )
+                        logger.debug( 'registed %s with id %s' % ( source, registered_translation.id ) )
+                return source
+            return translation
+        return ''
+