--- conflicted
+++ resolved
@@ -306,13 +306,6 @@
         # Only allow to overrule the address' zip code if its city's code is unknown.
         if self.city is not None and self.city.code == '':
             self._zip_code = value
-<<<<<<< HEAD
-=======
-    
-    def name( self ):
-        return sql.select( [self.street1 + ', ' + sql.func.coalesce(self._zip_code, GeographicBoundary.code) + ' ' + GeographicBoundary.name],
-                           whereclause = (GeographicBoundary.id == self.city_geographicboundary_id))
->>>>>>> d522f90e
 
     name = orm.column_property(sql.select(
         [street1 + ', ' + sql.func.coalesce(_zip_code, GeographicBoundary.code) + ' ' + GeographicBoundary.name],
@@ -1173,11 +1166,7 @@
                                                               'fax',
                                                               'street1',
                                                               'street2',
-<<<<<<< HEAD
                                                               'zip_code',
-=======
-                                                              'zip_code'
->>>>>>> d522f90e
                                                               'city',] ),
                                                             [WidgetOnlyForm('picture'),
                                                              Stretch()],
