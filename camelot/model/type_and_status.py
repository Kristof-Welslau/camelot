#  ============================================================================
#
#  Copyright (C) 2007-2013 Conceptive Engineering bvba. All rights reserved.
#  www.conceptive.be / info@conceptive.be
#
#  This file is part of the Camelot Library.
#
#  This file may be used under the terms of the GNU General Public
#  License version 2.0 as published by the Free Software Foundation
#  and appearing in the file license.txt included in the packaging of
#  this file.  Please review this information to ensure GNU
#  General Public Licensing requirements will be met.
#
#  If you are unsure which license is appropriate for your use, please
#  visit www.python-camelot.com or contact info@conceptive.be
#
#  This file is provided AS IS with NO WARRANTY OF ANY KIND, INCLUDING THE
#  WARRANTY OF DESIGN, MERCHANTABILITY AND FITNESS FOR A PARTICULAR PURPOSE.
#
#  For use of this library in commercial applications, please contact
#  info@conceptive.be
#
#  ============================================================================
"""
Convenience classes to give entities a status, and create the needed related
status tables for each entity.  Status changes are tracked in a related status
history table.

Possible statuses can be defined as an enumeration or as a reference to a
table of related statuses.

Enumeration
-----------

In this setup there is a limited number of possible statuses an object can
have, this cannot be changed by the user of the application.

.. literalinclude:: ../../test/test_model.py
   :start-after: begin status enumeration definition
   :end-before: end status enumeration definition

Related status type table
-------------------------

In this setup, an additional table with possible status types is created.
The user of the application can modify this table and create additional
statuses as needed.

"""
import datetime

import six

from sqlalchemy import orm, sql, schema, types
from sqlalchemy.ext import hybrid

from camelot.model.authentication import end_of_times
from camelot.admin.action import Action
from camelot.admin.entity_admin import EntityAdmin
from camelot.types import Enumeration, PrimaryKey
from camelot.core.orm.properties import EntityBuilder
from camelot.core.orm import Entity
from camelot.core.utils import ugettext_lazy as _
from camelot.view import action_steps

class StatusType( object ):
    """Mixin class to describe the different statuses an
    object can have
    """

    code = schema.Column( types.Unicode(10), index = True, nullable = False, unique = True )
    description = schema.Column( types.Unicode( 40 ), index = True )

    def __unicode__( self ):
        return self.code or ''

class StatusTypeAdmin( EntityAdmin ):
    list_display = ['code', 'description']
    form_display = ['code', 'description']

class StatusHistory( object ):
    """Mixin class to track the history of the status an object
    has.

    .. attribute:: status_datetime For statuses that occur at a specific point in time
    .. attribute:: status_from_date For statuses that require a date range
    .. attribute:: from_date When a status was enacted or set
    """

    status_datetime = schema.Column( types.Date, nullable = True )
    status_from_date = schema.Column( types.Date, nullable = True )
    status_thru_date = schema.Column( types.Date, nullable = True )
    from_date = schema.Column( types.Date, nullable = False, default = datetime.date.today )
    thru_date = schema.Column( types.Date, nullable = False, default = end_of_times )

class StatusHistoryAdmin( EntityAdmin ):
    list_display = ['status_from_date', 'status_thru_date', 'classified_by']

    def __unicode__( self ):
<<<<<<< HEAD
        return six.text_type(self.classified_by or u'')
=======
        return unicode(self.classified_by or u'')
    
    def get_depending_objects(self, obj):
        if obj.status_for is not None:
            yield obj.status_for
>>>>>>> 485afab6

class Status( EntityBuilder ):
    """EntityBuilder that adds a related status table(s) to an `Entity`.

    These additional entities are created :

     * a `StatusType` this is the list of possible statuses an entity can have.
       If the `enumeration` parameter is used at construction, no such entity is
       created, and the list of possible statuses is limited to this enumeration.

     * a `StatusHistory` is the history of statusses an object has had.  The Status
       History refers to which `StatusType` was valid at a certain point in time.

    :param enumeration: if this parameter is used, no `StatusType` entity is created, 
        but the status type is described by the enumeration.  This parameter should
    be a list of all possible statuses the entity can have ::

    enumeration = [(1, 'draft'), (2,'ready')]
<<<<<<< HEAD
	    
=======

>>>>>>> 485afab6
    :param status_history_table: the tablename to use to store the status
        history

    :param status_type_table: the tablename to use to starte the status types
    """

    def __init__( self, enumeration = None, 
                  status_history_table = None, status_type_table=None ):
        super( Status, self ).__init__()
        self.property = None
        self.enumeration = enumeration
<<<<<<< HEAD
	self.status_history_table = status_history_table
	self.status_type_table = status_type_table
=======
        self.status_history_table = status_history_table
        self.status_type_table = status_type_table
>>>>>>> 485afab6

    def attach( self, entity, name ):
        super( Status, self ).attach( entity, name )
        assert entity != Entity

<<<<<<< HEAD
	if self.status_history_table==None:
	    self.status_history_table = entity.__name__.lower() + '_status'
	if self.status_type_table==None:
	    self.status_type_table = entity.__name__.lower() + '_status_type'
=======
        if self.status_history_table==None:
            self.status_history_table = entity.__name__.lower() + '_status'
        if self.status_type_table==None:
            self.status_type_table = entity.__name__.lower() + '_status_type'
>>>>>>> 485afab6

        status_history_admin = type( entity.__name__ + 'StatusHistoryAdmin',
                                     ( StatusHistoryAdmin, ),
                                     { 'verbose_name':_(entity.__name__ + ' Status'),
<<<<<<< HEAD
                                       'verbose_name_plural':_(entity.__name__ + ' Statuses'), } )	
=======
                                       'verbose_name_plural':_(entity.__name__ + ' Statuses'), } )
>>>>>>> 485afab6

        # use `type` instead of `class`, to give status type and history
        # classes a specific name, so these classes can be used whithin the
        # memento and the fixture module
        if self.enumeration == None:

            status_type_admin = type( entity.__name__ + 'StatusType',
                                      ( StatusTypeAdmin, ),
                                      { 'verbose_name':_(entity.__name__ + ' Status'),
                                        'verbose_name_plural':_(entity.__name__ + ' Statuses'), } )

            status_type = type( entity.__name__ + 'StatusType', 
                                (StatusType, entity._descriptor.entity_base,),
<<<<<<< HEAD
	                        { '__tablename__':self.status_type_table,
=======
                                { '__tablename__':self.status_type_table,
>>>>>>> 485afab6
                                  'Admin':status_type_admin } )	 

            foreign_key = schema.ForeignKey( status_type.id,
                                             ondelete = 'cascade', 
<<<<<<< HEAD
                                             onupdate = 'cascade')	    

            status_history = type( entity.__name__ + 'StatusHistory',
                                   ( StatusHistory, entity._descriptor.entity_base, ),
	                           {'__tablename__':self.status_history_table,
	                            'classified_by_id':schema.Column( PrimaryKey(), 
=======
                                             onupdate = 'cascade')

            status_history = type( entity.__name__ + 'StatusHistory',
                                   ( StatusHistory, entity._descriptor.entity_base, ),
                                   {'__tablename__':self.status_history_table,
                                    'classified_by_id':schema.Column( PrimaryKey(), 
>>>>>>> 485afab6
                                                                      foreign_key, 
                                                                      nullable = False ),
                                    'classified_by':orm.relationship( status_type ),
                                    'Admin':status_history_admin, } )

            self.status_type = status_type
            setattr( entity, '_%s_type'%name, self.status_type )

        else:

            status_history = type( entity.__name__ + 'StatusHistory',
                                   ( StatusHistory, entity._descriptor.entity_base, ),
<<<<<<< HEAD
	                           {'__tablename__':self.status_history_table,
                                    'classified_by':schema.Column( Enumeration( self.enumeration ), 
                                                                   nullable=False, index=True ),
                                    'Admin':status_history_admin,} )
=======
                                   {'__tablename__':self.status_history_table,
                                    'classified_by':schema.Column( Enumeration( self.enumeration ), 
                                                                   nullable=False, index=True ),
                                    'Admin':status_history_admin,} )
            setattr( entity, '_%s_enumeration'%name, self.enumeration )
>>>>>>> 485afab6

        self.status_history = status_history
        setattr( entity, '_%s_history'%name, self.status_history )

    def create_non_pk_cols( self ):
        table = orm.class_mapper( self.entity ).local_table
        for col in table.primary_key.columns:
            col_name = u'status_for_%s'%col.name
            if not hasattr( self.status_history, col_name ):
                constraint = schema.ForeignKey( col,
                                                ondelete = 'cascade', 
                                                onupdate = 'cascade')
<<<<<<< HEAD
		column = schema.Column( PrimaryKey(), constraint, nullable = False )
=======
                column = schema.Column( PrimaryKey(), constraint, nullable = False )
>>>>>>> 485afab6
                setattr( self.status_history, col_name, column )

    def create_properties( self ):
        if not self.property:
<<<<<<< HEAD
            self.property = orm.relationship( self.entity, backref = self.name )
=======
            backref = orm.backref(self.name, cascade='all, delete, delete-orphan')
            self.property = orm.relationship(self.entity, backref = backref)
>>>>>>> 485afab6
            self.status_history.status_for = self.property

class StatusMixin( object ):

    def get_status_from_date( self, classified_by ):
        """
<<<<<<< HEAD
        :param classified_by: the status for which to get the last from date
=======
        :param classified_by: the status for which to get the last `status_from_date`
>>>>>>> 485afab6
        :return: the last date at which the status changed to `classified_by`, None if no such
            change occured yet
        """
        status_histories = [status_history for status_history in self.status if status_history.classified_by == classified_by]
        if len( status_histories ):
<<<<<<< HEAD
            status_histories.sort( key = lambda status_history:status_history.from_date, reverse = True )
            return status_histories[0].from_date
=======
            status_histories.sort( key = lambda status_history:status_history.status_from_date, reverse = True )
            return status_histories[0].status_from_date
>>>>>>> 485afab6

    def get_status_history_at( self, status_date = None ):
        """
        Get the StatusHistory valid at status_date

        :param status_date: the date at which the status history should
            be valid.  Use today if None was given.
        :return: a StatusHistory object or None if no valid status was
            found
        """
        if status_date == None:
            status_date = datetime.date.today()
        for status_history in self.status:
<<<<<<< HEAD
            if status_history.status_from_date <= status_date and status_history.status_thru_date >= status_date:	
=======
            if status_history.status_from_date <= status_date and status_history.status_thru_date >= status_date:
>>>>>>> 485afab6
                return status_history	

    @staticmethod
    def current_status_query( status_history, status_class ):
        """
        :param status_history: the class or columns that represents the status history
        :param status_class: the class or columns of the class that have a status
        :return: a select statement that looks for the current status of the status_class
        """
        return sql.select( [status_history.classified_by],
                           whereclause = sql.and_( status_history.status_for_id == status_class.id,
                                                   status_history.status_from_date <= sql.functions.current_date(),
                                                   status_history.status_thru_date >= sql.functions.current_date() ),
                           from_obj = [status_history.table] ).order_by(status_history.id.desc()).limit(1)

    @hybrid.hybrid_property
    def current_status( self ):
        status_history = self.get_status_history_at()
        if status_history != None:
            return status_history.classified_by

    @current_status.expression
    def current_status_expression( cls ):
        return StatusMixin.current_status_query( cls._status_history, cls ).label( 'current_status' )

    def change_status( self, new_status, status_from_date=None, status_thru_date=end_of_times() ):
        from sqlalchemy import orm
        if not status_from_date:
            status_from_date = datetime.date.today()
        history_type = self._status_history
        session = orm.object_session( self )
        old_status_filter =  sql.and_( history_type.status_for == self,
                                       history_type.status_from_date <= status_from_date,
                                       history_type.status_thru_date >= status_from_date )
        old_status_query = session.query( history_type )
        old_status = old_status_query.filter( old_status_filter ).first()
        if old_status != None:
            old_status.thru_date = datetime.date.today() - datetime.timedelta( days = 1 )
            old_status.status_thru_date = status_from_date - datetime.timedelta( days = 1 )
        new_status = history_type( status_for = self,
                                   classified_by = new_status,
                                   status_from_date = status_from_date,
                                   status_thru_date = status_thru_date,
                                   from_date = datetime.date.today(),
                                   thru_date = end_of_times() )	
        session.flush()

class ChangeStatus( Action ):
    """
    An action that changes the status of an object
    :param new_status: the new status of the object
    :param verbose_name: the name of the action
    :return: a :class:`camelot.admin.action.Action` object that changes
    the status of a selection to the new status
<<<<<<< HEAD
    """	
=======
    """
>>>>>>> 485afab6

    def __init__( self, new_status, verbose_name = None ):
        self.verbose_name = verbose_name or _(new_status)
        self.new_status = new_status

    def model_run( self, model_context ):
        for obj in model_context.get_selection():
            obj.change_status( self.new_status )
        yield action_steps.FlushSession( model_context.session )<|MERGE_RESOLUTION|>--- conflicted
+++ resolved
@@ -97,15 +97,11 @@
     list_display = ['status_from_date', 'status_thru_date', 'classified_by']
 
     def __unicode__( self ):
-<<<<<<< HEAD
         return six.text_type(self.classified_by or u'')
-=======
-        return unicode(self.classified_by or u'')
     
     def get_depending_objects(self, obj):
         if obj.status_for is not None:
             yield obj.status_for
->>>>>>> 485afab6
 
 class Status( EntityBuilder ):
     """EntityBuilder that adds a related status table(s) to an `Entity`.
@@ -124,11 +120,7 @@
     be a list of all possible statuses the entity can have ::
 
     enumeration = [(1, 'draft'), (2,'ready')]
-<<<<<<< HEAD
-	    
-=======
-
->>>>>>> 485afab6
+
     :param status_history_table: the tablename to use to store the status
         history
 
@@ -140,38 +132,22 @@
         super( Status, self ).__init__()
         self.property = None
         self.enumeration = enumeration
-<<<<<<< HEAD
-	self.status_history_table = status_history_table
-	self.status_type_table = status_type_table
-=======
         self.status_history_table = status_history_table
         self.status_type_table = status_type_table
->>>>>>> 485afab6
 
     def attach( self, entity, name ):
         super( Status, self ).attach( entity, name )
         assert entity != Entity
 
-<<<<<<< HEAD
-	if self.status_history_table==None:
-	    self.status_history_table = entity.__name__.lower() + '_status'
-	if self.status_type_table==None:
-	    self.status_type_table = entity.__name__.lower() + '_status_type'
-=======
         if self.status_history_table==None:
             self.status_history_table = entity.__name__.lower() + '_status'
         if self.status_type_table==None:
             self.status_type_table = entity.__name__.lower() + '_status_type'
->>>>>>> 485afab6
 
         status_history_admin = type( entity.__name__ + 'StatusHistoryAdmin',
                                      ( StatusHistoryAdmin, ),
                                      { 'verbose_name':_(entity.__name__ + ' Status'),
-<<<<<<< HEAD
-                                       'verbose_name_plural':_(entity.__name__ + ' Statuses'), } )	
-=======
                                        'verbose_name_plural':_(entity.__name__ + ' Statuses'), } )
->>>>>>> 485afab6
 
         # use `type` instead of `class`, to give status type and history
         # classes a specific name, so these classes can be used whithin the
@@ -185,30 +161,17 @@
 
             status_type = type( entity.__name__ + 'StatusType', 
                                 (StatusType, entity._descriptor.entity_base,),
-<<<<<<< HEAD
-	                        { '__tablename__':self.status_type_table,
-=======
                                 { '__tablename__':self.status_type_table,
->>>>>>> 485afab6
                                   'Admin':status_type_admin } )	 
 
             foreign_key = schema.ForeignKey( status_type.id,
                                              ondelete = 'cascade', 
-<<<<<<< HEAD
-                                             onupdate = 'cascade')	    
-
-            status_history = type( entity.__name__ + 'StatusHistory',
-                                   ( StatusHistory, entity._descriptor.entity_base, ),
-	                           {'__tablename__':self.status_history_table,
-	                            'classified_by_id':schema.Column( PrimaryKey(), 
-=======
                                              onupdate = 'cascade')
 
             status_history = type( entity.__name__ + 'StatusHistory',
                                    ( StatusHistory, entity._descriptor.entity_base, ),
                                    {'__tablename__':self.status_history_table,
                                     'classified_by_id':schema.Column( PrimaryKey(), 
->>>>>>> 485afab6
                                                                       foreign_key, 
                                                                       nullable = False ),
                                     'classified_by':orm.relationship( status_type ),
@@ -221,18 +184,11 @@
 
             status_history = type( entity.__name__ + 'StatusHistory',
                                    ( StatusHistory, entity._descriptor.entity_base, ),
-<<<<<<< HEAD
-	                           {'__tablename__':self.status_history_table,
-                                    'classified_by':schema.Column( Enumeration( self.enumeration ), 
-                                                                   nullable=False, index=True ),
-                                    'Admin':status_history_admin,} )
-=======
                                    {'__tablename__':self.status_history_table,
                                     'classified_by':schema.Column( Enumeration( self.enumeration ), 
                                                                    nullable=False, index=True ),
                                     'Admin':status_history_admin,} )
             setattr( entity, '_%s_enumeration'%name, self.enumeration )
->>>>>>> 485afab6
 
         self.status_history = status_history
         setattr( entity, '_%s_history'%name, self.status_history )
@@ -245,44 +201,27 @@
                 constraint = schema.ForeignKey( col,
                                                 ondelete = 'cascade', 
                                                 onupdate = 'cascade')
-<<<<<<< HEAD
-		column = schema.Column( PrimaryKey(), constraint, nullable = False )
-=======
                 column = schema.Column( PrimaryKey(), constraint, nullable = False )
->>>>>>> 485afab6
                 setattr( self.status_history, col_name, column )
 
     def create_properties( self ):
         if not self.property:
-<<<<<<< HEAD
-            self.property = orm.relationship( self.entity, backref = self.name )
-=======
             backref = orm.backref(self.name, cascade='all, delete, delete-orphan')
             self.property = orm.relationship(self.entity, backref = backref)
->>>>>>> 485afab6
             self.status_history.status_for = self.property
 
 class StatusMixin( object ):
 
     def get_status_from_date( self, classified_by ):
         """
-<<<<<<< HEAD
-        :param classified_by: the status for which to get the last from date
-=======
         :param classified_by: the status for which to get the last `status_from_date`
->>>>>>> 485afab6
         :return: the last date at which the status changed to `classified_by`, None if no such
             change occured yet
         """
         status_histories = [status_history for status_history in self.status if status_history.classified_by == classified_by]
         if len( status_histories ):
-<<<<<<< HEAD
-            status_histories.sort( key = lambda status_history:status_history.from_date, reverse = True )
-            return status_histories[0].from_date
-=======
             status_histories.sort( key = lambda status_history:status_history.status_from_date, reverse = True )
             return status_histories[0].status_from_date
->>>>>>> 485afab6
 
     def get_status_history_at( self, status_date = None ):
         """
@@ -296,11 +235,7 @@
         if status_date == None:
             status_date = datetime.date.today()
         for status_history in self.status:
-<<<<<<< HEAD
-            if status_history.status_from_date <= status_date and status_history.status_thru_date >= status_date:	
-=======
             if status_history.status_from_date <= status_date and status_history.status_thru_date >= status_date:
->>>>>>> 485afab6
                 return status_history	
 
     @staticmethod
@@ -355,11 +290,7 @@
     :param verbose_name: the name of the action
     :return: a :class:`camelot.admin.action.Action` object that changes
     the status of a selection to the new status
-<<<<<<< HEAD
-    """	
-=======
-    """
->>>>>>> 485afab6
+    """
 
     def __init__( self, new_status, verbose_name = None ):
         self.verbose_name = verbose_name or _(new_status)
