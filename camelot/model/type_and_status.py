--- conflicted
+++ resolved
@@ -451,10 +451,6 @@
         query = query.filter(sql.or_(*where_clauses))
         return query
 
-<<<<<<< HEAD
-    def get_entity_id(self, model_context):
-        return model_context.admin.entity.id
-=======
     def filter(self, it, value):
         """
         Allow the status filter to work on list of objects instead of
@@ -470,7 +466,9 @@
                     if history.status_from_date <= today <= history.status_thru_date:
                         if history.classified_by in value:
                             yield obj
->>>>>>> a9a4efc6
+
+    def get_entity_id(self, model_context):
+        return model_context.admin.entity.id
 
     def get_state(self, model_context):
         state = Action.get_state(self, model_context)
