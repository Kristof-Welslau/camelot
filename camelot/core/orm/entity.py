--- conflicted
+++ resolved
@@ -681,24 +681,14 @@
 
         :raises: An AssertionError when the application_date is not configured in a `vfinance.interface.registry.Endpoint`.
         """
-<<<<<<< HEAD
         from camelot.model.authentication import end_of_times
         # TODO: can be made top-level after transer to the vFinance repo.
         from vfinance.interface.registry import endpoint_registry
-=======
         # @todo : move this method to a place where end of times is known
         end_of_times = datetime.date(2400, 12, 31)
->>>>>>> 0b5a0a57
         entity = type(self)
         endpoint = endpoint_registry.get(entity)
         assert endpoint.application_date is not None
         assert isinstance(at, datetime.date)
-<<<<<<< HEAD
         application_date = endpoint.application_date.__get__(self, None)
-        return application_date is not None and not (application_date >= end_of_times() or at < application_date)
-=======
-        mapper = orm.class_mapper(entity)
-        application_date_prop = mapper.get_property(entity._get_entity_arg('application_date').key)
-        application_date = application_date_prop.class_attribute.__get__(self, None)
-        return application_date is not None and not (application_date >= end_of_times or at < application_date)
->>>>>>> 0b5a0a57
+        return application_date is not None and not (application_date >= end_of_times() or at < application_date)