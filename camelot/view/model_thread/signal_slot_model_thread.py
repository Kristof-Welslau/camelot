--- conflicted
+++ resolved
@@ -35,13 +35,7 @@
 import sys
 import time
 
-from PyQt5 import sip
-
-<<<<<<< HEAD
-import six
-=======
 logger = logging.getLogger('camelot.view.model_thread.signal_slot_model_thread')
->>>>>>> 10a0b88b
 
 from ...core.qt import QtCore, is_deleted
 from ...core.threading import synchronized
