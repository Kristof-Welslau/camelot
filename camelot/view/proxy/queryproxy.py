--- conflicted
+++ resolved
@@ -82,10 +82,9 @@
     def get_row_count(self):
         if self.get_value() is None:
             return None
-<<<<<<< HEAD
         if self._rows is None:
-            # manipulate the query to circumvent the use of subselects and order by
-            # clauses
+        # manipulate the query to circumvent the use of subselects and order by
+        # clauses
             query = self.get_query(order_clause=False)
             mapper = orm.class_mapper(self.admin.entity)
             select = query.order_by(None).as_scalar()
@@ -97,16 +96,6 @@
         super(QueryTableProxy, self).set_value(value, cache_collection_proxy=cache_collection_proxy)
         self._rows = None
         self._appended_rows = []
-=======
-        # manipulate the query to circumvent the use of subselects and order by
-        # clauses
-        query = self.get_query()
-        mapper = orm.class_mapper(self.admin.entity)
-        select = query.order_by(None).as_scalar()
-        select = select.with_only_columns([sql.func.count(mapper.primary_key[0])])
-        self._rows = query.session.execute(select, mapper=mapper).scalar()
-        return self._rows + len(self._appended_rows)
->>>>>>> 60fcad77
 
     def _set_sort_decorator( self, column=None, order=None ):
         """set the sort decorator attribute of this model to a function that
@@ -307,17 +296,9 @@
                             pass
                         if self._skip_row(row, obj) == False:
                             changed_ranges.extend(
-<<<<<<< HEAD
-                                self._add_data(columns, row, obj))
+                                self._add_data(columns, row, obj, data))
                 row_count = self.get_row_count()
                 rows_in_query = row_count - len(self._appended_rows)
-=======
-                                self._add_data(columns, row, obj, data))
-                self._clean_appended_rows()
-                if self._rows is None:
-                    self.get_row_count()
-                rows_in_query = (self._rows - len(self._appended_rows))
->>>>>>> 60fcad77
                 # Verify if rows that have not yet been flushed have been 
                 # requested
                 if offset+limit >= rows_in_query:
