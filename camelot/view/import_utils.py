--- conflicted
+++ resolved
@@ -376,9 +376,6 @@
     def get_table(self):
         return Table( [fn for fn, _fa in self.get_columns()] )
 
-<<<<<<< HEAD
-    def get_validator(self, model=None):
-=======
     def get_all_fields_and_attributes(self):
         """
         reimplementation needed to support replace field contents during import
@@ -386,7 +383,6 @@
         return self._new_field_attributes
 
     def get_validator(self, model):
->>>>>>> b2222630
         """Creates a validator that validates the data to be imported, the
         validator will check if the background of the cell is pink, and if it
         is it will mark that object as invalid.
