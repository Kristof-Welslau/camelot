#  ============================================================================
#
#  Copyright (C) 2007-2016 Conceptive Engineering bvba.
#  www.conceptive.be / info@conceptive.be
#
#  Redistribution and use in source and binary forms, with or without
#  modification, are permitted provided that the following conditions are met:
#      * Redistributions of source code must retain the above copyright
#        notice, this list of conditions and the following disclaimer.
#      * Redistributions in binary form must reproduce the above copyright
#        notice, this list of conditions and the following disclaimer in the
#        documentation and/or other materials provided with the distribution.
#      * Neither the name of Conceptive Engineering nor the
#        names of its contributors may be used to endorse or promote products
#        derived from this software without specific prior written permission.
#  
#  THIS SOFTWARE IS PROVIDED BY THE COPYRIGHT HOLDERS AND CONTRIBUTORS "AS IS" AND
#  ANY EXPRESS OR IMPLIED WARRANTIES, INCLUDING, BUT NOT LIMITED TO, THE IMPLIED
#  WARRANTIES OF MERCHANTABILITY AND FITNESS FOR A PARTICULAR PURPOSE ARE
#  DISCLAIMED. IN NO EVENT SHALL <COPYRIGHT HOLDER> BE LIABLE FOR ANY
#  DIRECT, INDIRECT, INCIDENTAL, SPECIAL, EXEMPLARY, OR CONSEQUENTIAL DAMAGES
#  (INCLUDING, BUT NOT LIMITED TO, PROCUREMENT OF SUBSTITUTE GOODS OR SERVICES;
#  LOSS OF USE, DATA, OR PROFITS; OR BUSINESS INTERRUPTION) HOWEVER CAUSED AND
#  ON ANY THEORY OF LIABILITY, WHETHER IN CONTRACT, STRICT LIABILITY, OR TORT
#  (INCLUDING NEGLIGENCE OR OTHERWISE) ARISING IN ANY WAY OUT OF THE USE OF THIS
#  SOFTWARE, EVEN IF ADVISED OF THE POSSIBILITY OF SUCH DAMAGE.
#
#  ============================================================================
import datetime

from ....core.item_model import PreviewRole
from ....core.qt import QtCore, py_to_variant
from .customdelegate import CustomDelegate, DocumentationMetaclass
from camelot.view.controls import editors

class TimeDelegate(CustomDelegate, metaclass=DocumentationMetaclass):

    editor = editors.TimeEditor
<<<<<<< HEAD
      
    def __init__(self, parent=None, editable=True, **kwargs):
        CustomDelegate.__init__(self, parent, editable)
        locale = QtCore.QLocale()
        self.time_format = locale.timeFormat(locale.FormatType.ShortFormat)
        
    def paint(self, painter, option, index):
        painter.save()
        self.drawBackground(painter, option, index)
        value = variant_to_py( index.model().data( index, Qt.ItemDataRole.EditRole ) )
        
        value_str = u''
        if value not in (None, ValueLoading):
=======

    @classmethod
    def get_standard_item(cls, locale, model_context):
        item = super(TimeDelegate, cls).get_standard_item(locale, model_context)
        if model_context.value is not None:
            value = model_context.value
>>>>>>> 10a0b88b
            time = QtCore.QTime(value.hour, value.minute, value.second)
            value_str = time.toString(locale.timeFormat(locale.ShortFormat))
            item.setData(value_str, PreviewRole)
        return item

    def setModelData(self, editor, model, index):
        value = editor.time()
        t = datetime.time(hour=value.hour(),
                          minute=value.minute(),
                          second=value.second())
        model.setData(index, py_to_variant(t))




<|MERGE_RESOLUTION|>--- conflicted
+++ resolved
@@ -36,30 +36,14 @@
 class TimeDelegate(CustomDelegate, metaclass=DocumentationMetaclass):
 
     editor = editors.TimeEditor
-<<<<<<< HEAD
-      
-    def __init__(self, parent=None, editable=True, **kwargs):
-        CustomDelegate.__init__(self, parent, editable)
-        locale = QtCore.QLocale()
-        self.time_format = locale.timeFormat(locale.FormatType.ShortFormat)
-        
-    def paint(self, painter, option, index):
-        painter.save()
-        self.drawBackground(painter, option, index)
-        value = variant_to_py( index.model().data( index, Qt.ItemDataRole.EditRole ) )
-        
-        value_str = u''
-        if value not in (None, ValueLoading):
-=======
 
     @classmethod
     def get_standard_item(cls, locale, model_context):
         item = super(TimeDelegate, cls).get_standard_item(locale, model_context)
         if model_context.value is not None:
             value = model_context.value
->>>>>>> 10a0b88b
             time = QtCore.QTime(value.hour, value.minute, value.second)
-            value_str = time.toString(locale.timeFormat(locale.ShortFormat))
+            value_str = time.toString(locale.timeFormat(locale.FormatType.ShortFormat))
             item.setData(value_str, PreviewRole)
         return item
 
