#  ============================================================================
#
#  Copyright (C) 2007-2016 Conceptive Engineering bvba.
#  www.conceptive.be / info@conceptive.be
#
#  Redistribution and use in source and binary forms, with or without
#  modification, are permitted provided that the following conditions are met:
#      * Redistributions of source code must retain the above copyright
#        notice, this list of conditions and the following disclaimer.
#      * Redistributions in binary form must reproduce the above copyright
#        notice, this list of conditions and the following disclaimer in the
#        documentation and/or other materials provided with the distribution.
#      * Neither the name of Conceptive Engineering nor the
#        names of its contributors may be used to endorse or promote products
#        derived from this software without specific prior written permission.
#  
#  THIS SOFTWARE IS PROVIDED BY THE COPYRIGHT HOLDERS AND CONTRIBUTORS "AS IS" AND
#  ANY EXPRESS OR IMPLIED WARRANTIES, INCLUDING, BUT NOT LIMITED TO, THE IMPLIED
#  WARRANTIES OF MERCHANTABILITY AND FITNESS FOR A PARTICULAR PURPOSE ARE
#  DISCLAIMED. IN NO EVENT SHALL <COPYRIGHT HOLDER> BE LIABLE FOR ANY
#  DIRECT, INDIRECT, INCIDENTAL, SPECIAL, EXEMPLARY, OR CONSEQUENTIAL DAMAGES
#  (INCLUDING, BUT NOT LIMITED TO, PROCUREMENT OF SUBSTITUTE GOODS OR SERVICES;
#  LOSS OF USE, DATA, OR PROFITS; OR BUSINESS INTERRUPTION) HOWEVER CAUSED AND
#  ON ANY THEORY OF LIABILITY, WHETHER IN CONTRACT, STRICT LIABILITY, OR TORT
#  (INCLUDING NEGLIGENCE OR OTHERWISE) ARISING IN ANY WAY OUT OF THE USE OF THIS
#  SOFTWARE, EVEN IF ADVISED OF THE POSSIBILITY OF SUCH DAMAGE.
#
#  ============================================================================

import six

from ....core.item_model import PreviewRole
from ....core.qt import Qt, QtCore, py_to_variant
from .customdelegate import CustomDelegate, DocumentationMetaclass
from camelot.view.controls import editors
from camelot.core.constants import camelot_small_icon_width
from camelot.view.utils import local_date_format

@six.add_metaclass(DocumentationMetaclass)
class DateDelegate(CustomDelegate):
    """Custom delegate for date values"""
    
    editor = editors.DateEditor
    horizontal_align = Qt.AlignRight
    
    def __init__(self, parent=None, **kwargs):
        CustomDelegate.__init__(self, parent, **kwargs)
        self.date_format = local_date_format()
        self._width = self._font_metrics.averageCharWidth() * (len(self.date_format) + 2)  + (camelot_small_icon_width*2)

<<<<<<< HEAD
    @classmethod
    def get_standard_item(cls, locale, value, fa_values):
        item = super(DateDelegate, cls).get_standard_item(locale, value, fa_values)
        if value is not None:
            value_str = six.text_type(locale.toString(value, QtCore.QLocale.ShortFormat))
            item.setData(py_to_variant(value_str), PreviewRole)
        else:
            item.setData(py_to_variant(six.text_type()), PreviewRole)
        return item
=======

>>>>>>> 1ba3d3e1
<|MERGE_RESOLUTION|>--- conflicted
+++ resolved
@@ -48,7 +48,6 @@
         self.date_format = local_date_format()
         self._width = self._font_metrics.averageCharWidth() * (len(self.date_format) + 2)  + (camelot_small_icon_width*2)
 
-<<<<<<< HEAD
     @classmethod
     def get_standard_item(cls, locale, value, fa_values):
         item = super(DateDelegate, cls).get_standard_item(locale, value, fa_values)
@@ -58,6 +57,4 @@
         else:
             item.setData(py_to_variant(six.text_type()), PreviewRole)
         return item
-=======
 
->>>>>>> 1ba3d3e1
