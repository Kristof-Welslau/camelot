#  ============================================================================
#
#  Copyright (C) 2007-2016 Conceptive Engineering bvba.
#  www.conceptive.be / info@conceptive.be
#
#  Redistribution and use in source and binary forms, with or without
#  modification, are permitted provided that the following conditions are met:
#      * Redistributions of source code must retain the above copyright
#        notice, this list of conditions and the following disclaimer.
#      * Redistributions in binary form must reproduce the above copyright
#        notice, this list of conditions and the following disclaimer in the
#        documentation and/or other materials provided with the distribution.
#      * Neither the name of Conceptive Engineering nor the
#        names of its contributors may be used to endorse or promote products
#        derived from this software without specific prior written permission.
#  
#  THIS SOFTWARE IS PROVIDED BY THE COPYRIGHT HOLDERS AND CONTRIBUTORS "AS IS" AND
#  ANY EXPRESS OR IMPLIED WARRANTIES, INCLUDING, BUT NOT LIMITED TO, THE IMPLIED
#  WARRANTIES OF MERCHANTABILITY AND FITNESS FOR A PARTICULAR PURPOSE ARE
#  DISCLAIMED. IN NO EVENT SHALL <COPYRIGHT HOLDER> BE LIABLE FOR ANY
#  DIRECT, INDIRECT, INCIDENTAL, SPECIAL, EXEMPLARY, OR CONSEQUENTIAL DAMAGES
#  (INCLUDING, BUT NOT LIMITED TO, PROCUREMENT OF SUBSTITUTE GOODS OR SERVICES;
#  LOSS OF USE, DATA, OR PROFITS; OR BUSINESS INTERRUPTION) HOWEVER CAUSED AND
#  ON ANY THEORY OF LIABILITY, WHETHER IN CONTRACT, STRICT LIABILITY, OR TORT
#  (INCLUDING NEGLIGENCE OR OTHERWISE) ARISING IN ANY WAY OUT OF THE USE OF THIS
#  SOFTWARE, EVEN IF ADVISED OF THE POSSIBILITY OF SUCH DAMAGE.
#
#  ============================================================================

from dataclasses import dataclass
from typing import Any, ClassVar, Optional

from ....core.item_model import PreviewRole
from ....core.qt import Qt, QtCore
from camelot.core.naming import initial_naming_context
from .customdelegate import CustomDelegate, DocumentationMetaclass
from camelot.core.constants import camelot_small_icon_width
from camelot.view.utils import local_date_format

@dataclass
class DateDelegate(CustomDelegate, metaclass=DocumentationMetaclass):
    """Custom delegate for date values"""
    
    nullable: bool = True

    horizontal_align: ClassVar[Any] = Qt.AlignmentFlag.AlignRight | Qt.AlignmentFlag.AlignVCenter
    
    def __post_init__(self, parent):
        super().__post_init__(parent)
        self.date_format = local_date_format()
        self._width = self._font_metrics.averageCharWidth() * (len(self.date_format) + 2)  + (camelot_small_icon_width*2)

    @classmethod
    def get_editor_class(cls):
        raise NotImplementedError
<<<<<<< HEAD
=======

    @classmethod
    def value_to_string(cls, value, locale, field_attributes) -> Optional[str]:
        if value is not None:
            return str(locale.toString(value, QtCore.QLocale.FormatType.ShortFormat))
        return str()
>>>>>>> 84f1645b

    @classmethod
    def get_standard_item(cls, locale, model_context):
        item = super().get_standard_item(locale, model_context)
        cls.set_item_editability(model_context, item, False)
        if model_context.value is not None:
            item.roles[Qt.ItemDataRole.EditRole] = initial_naming_context._bind_object(model_context.value)
        item.roles[PreviewRole] = cls.value_to_string(model_context.value, locale, model_context.field_attributes)
        return item<|MERGE_RESOLUTION|>--- conflicted
+++ resolved
@@ -53,15 +53,12 @@
     @classmethod
     def get_editor_class(cls):
         raise NotImplementedError
-<<<<<<< HEAD
-=======
 
     @classmethod
     def value_to_string(cls, value, locale, field_attributes) -> Optional[str]:
         if value is not None:
             return str(locale.toString(value, QtCore.QLocale.FormatType.ShortFormat))
         return str()
->>>>>>> 84f1645b
 
     @classmethod
     def get_standard_item(cls, locale, model_context):
