#  ============================================================================
#
#  Copyright (C) 2007-2013 Conceptive Engineering bvba. All rights reserved.
#  www.conceptive.be / info@conceptive.be
#
#  This file is part of the Camelot Library.
#
#  This file may be used under the terms of the GNU General Public
#  License version 2.0 as published by the Free Software Foundation
#  and appearing in the file license.txt included in the packaging of
#  this file.  Please review this information to ensure GNU
#  General Public Licensing requirements will be met.
#
#  If you are unsure which license is appropriate for your use, please
#  visit www.python-camelot.com or contact info@conceptive.be
#
#  This file is provided AS IS with NO WARRANTY OF ANY KIND, INCLUDING THE
#  WARRANTY OF DESIGN, MERCHANTABILITY AND FITNESS FOR A PARTICULAR PURPOSE.
#
#  For use of this library in commercial applications, please contact
#  info@conceptive.be
#
#  ============================================================================
<<<<<<< HEAD

import six

from ....core.qt import variant_to_py, QtGui, Qt
from .customdelegate import CustomDelegate, DocumentationMetaclass, not_editable_background, not_editable_foreground
from camelot.view.controls import editors
from camelot.view.proxy import ValueLoading

class FileDelegate( six.with_metaclass( DocumentationMetaclass,
                                        CustomDelegate ) ):
    """Delegate for :class:`camelot.types.File` columns.  Expects values of type 
    :class:`camelot.core.files.storage.StoredFile`.
    """
    
    editor = editors.FileEditor
    
    def paint(self, painter, option, index, background_color=QtGui.QColor("white")):
        painter.save()
        self.drawBackground(painter, option, index)
        if (option.state & QtGui.QStyle.State_Selected):
            painter.fillRect(option.rect, option.palette.highlight())
            painter.setPen(option.palette.highlightedText().color())
        elif not self.editable:
            painter.fillRect(option.rect, QtGui.QColor(not_editable_background))
            painter.setPen(QtGui.QColor(not_editable_foreground))
        else:
            painter.fillRect(option.rect, background_color)
        value =  variant_to_py(index.model().data(index, Qt.EditRole))
        if value not in (None, ValueLoading):
          
            painter.drawText(option.rect.x()+2,
                             option.rect.y(),
                             option.rect.width()-4,
                             option.rect.height(),
                             Qt.AlignVCenter | Qt.AlignLeft,
                             value.verbose_name)
            
        painter.restore()
=======
from PyQt4 import QtGui
from PyQt4.QtCore import Qt

from customdelegate import CustomDelegate, DocumentationMetaclass
from camelot.view.controls import editors
from camelot.core.utils import variant_to_pyobject
from camelot.view.proxy import ValueLoading

class FileDelegate(CustomDelegate):
    """Delegate for :class:`camelot.types.File` columns.  Expects values of type 
    :class:`camelot.core.files.storage.StoredFile`.
    """
    
    __metaclass__ = DocumentationMetaclass
    
    editor = editors.FileEditor
    
    def paint(self, painter, option, index, background_color=QtGui.QColor("white")):
        value = variant_to_pyobject(index.model().data(index, Qt.EditRole))
        text = ''
        if value not in (None, ValueLoading):
            text = value.verbose_name
        self.paint_text(painter, option, index, text)

>>>>>>> 3754eb59



<|MERGE_RESOLUTION|>--- conflicted
+++ resolved
@@ -21,12 +21,11 @@
 #  info@conceptive.be
 #
 #  ============================================================================
-<<<<<<< HEAD
 
 import six
 
 from ....core.qt import variant_to_py, QtGui, Qt
-from .customdelegate import CustomDelegate, DocumentationMetaclass, not_editable_background, not_editable_foreground
+from .customdelegate import CustomDelegate, DocumentationMetaclass
 from camelot.view.controls import editors
 from camelot.view.proxy import ValueLoading
 
@@ -39,53 +38,12 @@
     editor = editors.FileEditor
     
     def paint(self, painter, option, index, background_color=QtGui.QColor("white")):
-        painter.save()
-        self.drawBackground(painter, option, index)
-        if (option.state & QtGui.QStyle.State_Selected):
-            painter.fillRect(option.rect, option.palette.highlight())
-            painter.setPen(option.palette.highlightedText().color())
-        elif not self.editable:
-            painter.fillRect(option.rect, QtGui.QColor(not_editable_background))
-            painter.setPen(QtGui.QColor(not_editable_foreground))
-        else:
-            painter.fillRect(option.rect, background_color)
         value =  variant_to_py(index.model().data(index, Qt.EditRole))
-        if value not in (None, ValueLoading):
-          
-            painter.drawText(option.rect.x()+2,
-                             option.rect.y(),
-                             option.rect.width()-4,
-                             option.rect.height(),
-                             Qt.AlignVCenter | Qt.AlignLeft,
-                             value.verbose_name)
-            
-        painter.restore()
-=======
-from PyQt4 import QtGui
-from PyQt4.QtCore import Qt
-
-from customdelegate import CustomDelegate, DocumentationMetaclass
-from camelot.view.controls import editors
-from camelot.core.utils import variant_to_pyobject
-from camelot.view.proxy import ValueLoading
-
-class FileDelegate(CustomDelegate):
-    """Delegate for :class:`camelot.types.File` columns.  Expects values of type 
-    :class:`camelot.core.files.storage.StoredFile`.
-    """
-    
-    __metaclass__ = DocumentationMetaclass
-    
-    editor = editors.FileEditor
-    
-    def paint(self, painter, option, index, background_color=QtGui.QColor("white")):
-        value = variant_to_pyobject(index.model().data(index, Qt.EditRole))
         text = ''
         if value not in (None, ValueLoading):
             text = value.verbose_name
         self.paint_text(painter, option, index, text)
 
->>>>>>> 3754eb59
 
 
 
