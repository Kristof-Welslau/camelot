#  ============================================================================
#
#  Copyright (C) 2007-2016 Conceptive Engineering bvba.
#  www.conceptive.be / info@conceptive.be
#
#  Redistribution and use in source and binary forms, with or without
#  modification, are permitted provided that the following conditions are met:
#      * Redistributions of source code must retain the above copyright
#        notice, this list of conditions and the following disclaimer.
#      * Redistributions in binary form must reproduce the above copyright
#        notice, this list of conditions and the following disclaimer in the
#        documentation and/or other materials provided with the distribution.
#      * Neither the name of Conceptive Engineering nor the
#        names of its contributors may be used to endorse or promote products
#        derived from this software without specific prior written permission.
#  
#  THIS SOFTWARE IS PROVIDED BY THE COPYRIGHT HOLDERS AND CONTRIBUTORS "AS IS" AND
#  ANY EXPRESS OR IMPLIED WARRANTIES, INCLUDING, BUT NOT LIMITED TO, THE IMPLIED
#  WARRANTIES OF MERCHANTABILITY AND FITNESS FOR A PARTICULAR PURPOSE ARE
#  DISCLAIMED. IN NO EVENT SHALL <COPYRIGHT HOLDER> BE LIABLE FOR ANY
#  DIRECT, INDIRECT, INCIDENTAL, SPECIAL, EXEMPLARY, OR CONSEQUENTIAL DAMAGES
#  (INCLUDING, BUT NOT LIMITED TO, PROCUREMENT OF SUBSTITUTE GOODS OR SERVICES;
#  LOSS OF USE, DATA, OR PROFITS; OR BUSINESS INTERRUPTION) HOWEVER CAUSED AND
#  ON ANY THEORY OF LIABILITY, WHETHER IN CONTRACT, STRICT LIABILITY, OR TORT
#  (INCLUDING NEGLIGENCE OR OTHERWISE) ARISING IN ANY WAY OUT OF THE USE OF THIS
#  SOFTWARE, EVEN IF ADVISED OF THE POSSIBILITY OF SUCH DAMAGE.
#
#  ============================================================================

import six

from ....core.qt import py_to_variant
from ....core.item_model import PreviewRole
from .customdelegate import CustomDelegate, DocumentationMetaclass
from camelot.view.controls import editors

if six.PY3:
    long_int = int
else:
    long_int = six.integer_types[-1]

@six.add_metaclass(DocumentationMetaclass)
class IntegerDelegate(CustomDelegate):
    """Custom delegate for integer values"""
    
    editor = editors.IntegerEditor

<<<<<<< HEAD
    @classmethod
    def get_standard_item(cls, locale, value, fa_values):
        item = super(IntegerDelegate, cls).get_standard_item(locale, value, fa_values)
        if value is not None:
            value_str = locale.toString(long_int(value))
            item.setData(py_to_variant(value_str), PreviewRole)
        return item

=======
        if self.unicode_format is not None:
            value_str = self.unicode_format(value)
        
        self.paint_text(painter, option, index, value_str,
                        horizontal_align=Qt.AlignRight)
        painter.restore()
>>>>>>> 1ba3d3e1

<|MERGE_RESOLUTION|>--- conflicted
+++ resolved
@@ -45,7 +45,6 @@
     
     editor = editors.IntegerEditor
 
-<<<<<<< HEAD
     @classmethod
     def get_standard_item(cls, locale, value, fa_values):
         item = super(IntegerDelegate, cls).get_standard_item(locale, value, fa_values)
@@ -54,12 +53,5 @@
             item.setData(py_to_variant(value_str), PreviewRole)
         return item
 
-=======
-        if self.unicode_format is not None:
-            value_str = self.unicode_format(value)
-        
-        self.paint_text(painter, option, index, value_str,
-                        horizontal_align=Qt.AlignRight)
-        painter.restore()
->>>>>>> 1ba3d3e1
 
+
