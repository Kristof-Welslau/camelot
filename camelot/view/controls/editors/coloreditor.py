--- conflicted
+++ resolved
@@ -37,11 +37,7 @@
     completely transparent, the value of the editor will be None.
     """
 
-<<<<<<< HEAD
     def __init__(self, parent=None, field_name='color'):
-=======
-    def __init__(self, parent=None, field_name='color', **kwargs):
->>>>>>> 61b569f6
         CustomEditor.__init__(self, parent)
         self.setSizePolicy(
             QtWidgets.QSizePolicy.Policy.Preferred,
@@ -58,11 +54,7 @@
         color_button.clicked.connect(self.buttonClicked)
         self.setLayout(layout)
         self._color = None
-<<<<<<< HEAD
         self._editable = None
-=======
-        self.editable = None
->>>>>>> 61b569f6
 
     @classmethod
     def to_qcolor(self, value, invalid):
@@ -85,7 +77,6 @@
             if color_button is not None:
                 color_button.setIcon(QtGui.QIcon(pixmap))
 
-<<<<<<< HEAD
     def set_editable(self, editable):
         self._editable = editable
 
@@ -94,17 +85,6 @@
         if self._editable != True:
             return
         options = QtWidgets.QColorDialog.ColorDialogOption.ShowAlphaChannel
-=======
-    def set_field_attributes(self, **kwargs):
-        super().set_field_attributes(**kwargs)
-        self.editable = kwargs.get('editable', False)
-
-    @QtCore.qt_slot(bool)
-    def buttonClicked(self, raised):
-        if self.editable != True:
-            return
-        options = QtWidgets.QColorDialog.ShowAlphaChannel
->>>>>>> 61b569f6
         qcolor = self.to_qcolor(self.get_value(), 'white')
         qcolor = QtWidgets.QColorDialog.getColor(
             qcolor, self.parent(), ugettext('Select Color'), options,
@@ -115,8 +95,4 @@
                 self.set_value(None)
             else:
                 self.set_value(qcolor.name())
-        self.editingFinished.emit()
-
-
-
-
+        self.editingFinished.emit()