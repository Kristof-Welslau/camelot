#  ============================================================================
#
#  Copyright (C) 2007-2016 Conceptive Engineering bvba.
#  www.conceptive.be / info@conceptive.be
#
#  Redistribution and use in source and binary forms, with or without
#  modification, are permitted provided that the following conditions are met:
#      * Redistributions of source code must retain the above copyright
#        notice, this list of conditions and the following disclaimer.
#      * Redistributions in binary form must reproduce the above copyright
#        notice, this list of conditions and the following disclaimer in the
#        documentation and/or other materials provided with the distribution.
#      * Neither the name of Conceptive Engineering nor the
#        names of its contributors may be used to endorse or promote products
#        derived from this software without specific prior written permission.
#  
#  THIS SOFTWARE IS PROVIDED BY THE COPYRIGHT HOLDERS AND CONTRIBUTORS "AS IS" AND
#  ANY EXPRESS OR IMPLIED WARRANTIES, INCLUDING, BUT NOT LIMITED TO, THE IMPLIED
#  WARRANTIES OF MERCHANTABILITY AND FITNESS FOR A PARTICULAR PURPOSE ARE
#  DISCLAIMED. IN NO EVENT SHALL <COPYRIGHT HOLDER> BE LIABLE FOR ANY
#  DIRECT, INDIRECT, INCIDENTAL, SPECIAL, EXEMPLARY, OR CONSEQUENTIAL DAMAGES
#  (INCLUDING, BUT NOT LIMITED TO, PROCUREMENT OF SUBSTITUTE GOODS OR SERVICES;
#  LOSS OF USE, DATA, OR PROFITS; OR BUSINESS INTERRUPTION) HOWEVER CAUSED AND
#  ON ANY THEORY OF LIABILITY, WHETHER IN CONTRACT, STRICT LIABILITY, OR TORT
#  (INCLUDING NEGLIGENCE OR OTHERWISE) ARISING IN ANY WAY OUT OF THE USE OF THIS
#  SOFTWARE, EVEN IF ADVISED OF THE POSSIBILITY OF SUCH DAMAGE.
#
#  ============================================================================

import six

from ....core.qt import QtCore, QtGui, QtWidgets

from .customeditor import (CustomEditor, set_background_color_palette)
from ..decorated_line_edit import DecoratedLineEdit


class TextLineEditor(CustomEditor):

    def __init__(self,
                 parent,
                 length=20,
                 echo_mode=None,
                 field_name='text_line',
                 actions=[],
                 column_width=None,
                 **kwargs):
        CustomEditor.__init__(self, parent, column_width=column_width)
        self.setSizePolicy(QtGui.QSizePolicy.Preferred,
                           QtGui.QSizePolicy.Fixed)
        layout = QtWidgets.QHBoxLayout()
        layout.setSpacing(0)
        layout.setContentsMargins(0, 0, 0, 0)
        # Search input
        text_input = DecoratedLineEdit(self)
        text_input.setObjectName('text_input')
        text_input.editingFinished.connect(self.text_input_editing_finished)
        text_input.setEchoMode(echo_mode or QtWidgets.QLineEdit.Normal)
        layout.addWidget(text_input)
        if length:
            text_input.setMaxLength(length)
        self.setFocusProxy(text_input)
        self.setObjectName(field_name)
        self._value = None
        self.add_actions(actions, layout)
        self.setLayout(layout)

    @QtCore.qt_slot()
    def text_input_editing_finished(self):
        self.editingFinished.emit()

    def set_value(self, value):
        value = CustomEditor.set_value(self, value)
        self._value = value
        text_input = self.findChild(QtWidgets.QLineEdit, 'text_input')
        if text_input is not None:
            if value is not None:
                text_input.setText(six.text_type(value))
            else:
                text_input.setText('')
        return value

    def get_value(self):
        value_loading = CustomEditor.get_value(self)
        if value_loading is not None:
            return value_loading

        text_input = self.findChild(QtWidgets.QLineEdit, 'text_input')
        if text_input is not None:
            value = six.text_type(text_input.text())
            if len(value) == 0:
                # convert an empty string to None, but not if the original
                # value itself was an empty string
                if (self._value is not None) and (len(self._value) == 0):
                    return self._value
                return None
            return value

    value = QtCore.qt_property(six.text_type, get_value, set_value)

    def set_field_attributes(self, **kwargs):
        super(TextLineEditor, self).set_field_attributes(**kwargs)
        text_input = self.findChild(QtWidgets.QLineEdit, 'text_input')
        validator = kwargs.get('validator')
        if text_input is not None:
            editable = kwargs.get('editable', False)
            value = text_input.text()
            text_input.setEnabled(editable)
            text_input.setText(value)
            text_input.setToolTip(six.text_type(kwargs.get('tooltip') or ''))
            set_background_color_palette(text_input,
                                         kwargs.get('background_color'))
            text_input.setValidator(validator)
<<<<<<< HEAD
=======

    def paintEvent(self, event):
        super(TextLineEditor, self).paintEvent(event)

        if self.toolTip():
            draw_tooltip_visualization(self)
>>>>>>> 1ba3d3e1
<|MERGE_RESOLUTION|>--- conflicted
+++ resolved
@@ -111,12 +111,4 @@
             set_background_color_palette(text_input,
                                          kwargs.get('background_color'))
             text_input.setValidator(validator)
-<<<<<<< HEAD
-=======
 
-    def paintEvent(self, event):
-        super(TextLineEditor, self).paintEvent(event)
-
-        if self.toolTip():
-            draw_tooltip_visualization(self)
->>>>>>> 1ba3d3e1
