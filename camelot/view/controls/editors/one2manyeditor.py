#  ============================================================================
#
#  Copyright (C) 2007-2013 Conceptive Engineering bvba. All rights reserved.
#  www.conceptive.be / info@conceptive.be
#
#  This file is part of the Camelot Library.
#
#  This file may be used under the terms of the GNU General Public
#  License version 2.0 as published by the Free Software Foundation
#  and appearing in the file license.txt included in the packaging of
#  this file.  Please review this information to ensure GNU
#  General Public Licensing requirements will be met.
#
#  If you are unsure which license is appropriate for your use, please
#  visit www.python-camelot.com or contact info@conceptive.be
#
#  This file is provided AS IS with NO WARRANTY OF ANY KIND, INCLUDING THE
#  WARRANTY OF DESIGN, MERCHANTABILITY AND FITNESS FOR A PARTICULAR PURPOSE.
#
#  For use of this library in commercial applications, please contact
#  info@conceptive.be
#
#  ============================================================================

import logging

LOGGER = logging.getLogger( 'camelot.view.controls.editors.onetomanyeditor' )

from .wideeditor import WideEditor
from .customeditor import CustomEditor
from ....core.qt import Qt, QtCore, QtGui, variant_to_py

from camelot.admin.action.list_action import ListActionGuiContext
from camelot.view.model_thread import object_thread, post
from camelot.view import register

class One2ManyEditor(CustomEditor, WideEditor):
    """
    :param admin: the Admin interface for the objects on the one side of the
    relation

    :param create_inline: if False, then a new entity will be created within a
    new window, if True, it will be created inline
    
    :param proxy: the proxy class to use to present the data in the list or
        the query to the table view

    after creating the editor, set_value needs to be called to set the
    actual data to the editor
    """

    def __init__( self,
                  admin = None,
                  parent = None,
                  create_inline = False,
                  direction = 'onetomany',
                  field_name = 'onetomany',
                  proxy = None,
                  **kw ):
        CustomEditor.__init__( self, parent )
        self.setObjectName( field_name )
        layout = QtGui.QHBoxLayout()
        layout.setContentsMargins( 0, 0, 0, 0 )
        #
        # Setup table
        #
        from camelot.view.controls.tableview import AdminTableWidget
        from camelot.view.proxy.collection_proxy import CollectionProxy
        # parent set by layout manager
        table = AdminTableWidget(admin, self)
        table.setObjectName('table')
        rowHeight = QtGui.QFontMetrics( self.font() ).height() + 5
        layout.setSizeConstraint( QtGui.QLayout.SetNoConstraint )
        self.setSizePolicy( QtGui.QSizePolicy.Expanding,
                            QtGui.QSizePolicy.Expanding )
        self.setMinimumHeight( rowHeight*5 )
        table.verticalHeader().sectionClicked.connect(
            self.trigger_list_action
        )
        model = (proxy or CollectionProxy)(admin, None, lambda:[])
        table.setModel(model)
        register.register(model, table)
        self.admin = admin
        self.direction = direction
        self.create_inline = create_inline
        layout.addWidget( table )
        self.setLayout( layout )
        self._new_message = None
        self.gui_context = ListActionGuiContext()
        self.gui_context.view = self
        self.gui_context.admin = self.admin
        self.gui_context.item_view = table
        post(self.admin.get_related_toolbar_actions,
             self.set_right_toolbar_actions,
             args = (Qt.RightToolBarArea, self.direction ) )
        post(self.get_columns_and_static_field_attributes,
             self.set_columns_and_static_field_attributes)

    @QtCore.pyqtSlot( object )
    def set_right_toolbar_actions( self, toolbar_actions ):
        if toolbar_actions != None:
            toolbar = QtGui.QToolBar( self )
            toolbar.setOrientation( Qt.Vertical )
            for action in toolbar_actions:
                qaction = action.render( self.gui_context, toolbar )
                qaction.triggered.connect( self.action_triggered )
                toolbar.addAction( qaction )
            self.layout().addWidget( toolbar )
            # set field attributes might have been called before the
            # toolbar was created
            self.update_action_status()

    @QtCore.pyqtSlot( bool )
    def action_triggered( self, _checked = False ):
        action_action = self.sender()
        action_action.action.gui_run( self.gui_context )

    def set_field_attributes( self, **kwargs ):
        self.gui_context.field_attributes = kwargs
        self.update_action_status()

    def get_columns_and_static_field_attributes(self):
        columns = self.admin.get_columns()
        static_fa = list(self.admin.get_static_field_attributes([c[0] for c in columns]))
        return columns, static_fa

    def update_action_status( self ):
        toolbar = self.findChild( QtGui.QToolBar )
        if toolbar:
            model_context = self.gui_context.create_model_context()
            for qaction in toolbar.actions():
                post( qaction.action.get_state,
                      qaction.set_state,
                      args = ( model_context, ) )

    def get_model(self):
        """
        :return: a :class:`QtGui.QAbstractItemModel` or `None`
        """
        table = self.findChild(QtGui.QWidget, 'table')
<<<<<<< HEAD
        if self.model and table:
            delegate = self.model.getItemDelegate()
            if delegate:
                table.setItemDelegate( delegate )
                for i in range( self.model.columnCount() ):
                    txtwidth = variant_to_py( self.model.headerData( i, Qt.Horizontal, Qt.SizeHintRole ) ).width()
                    table.setColumnWidth( i, txtwidth )
=======
        if table is not None:
            return table.model()
>>>>>>> 485afab6

    @QtCore.pyqtSlot(object)
    def set_columns_and_static_field_attributes(self, columns_and_static_fa):
        from ..delegates.delegatemanager import DelegateManager
        columns, _static_fa = columns_and_static_fa
        table = self.findChild(QtGui.QWidget, 'table')
        if table is not None:
            delegate = DelegateManager(columns, parent=self)
            table.setItemDelegate(delegate)
            model = table.model()
            if model is not None:
                model.set_columns_and_static_field_attributes(columns_and_static_fa)
                for i in range( model.columnCount() ):
                    txtwidth = model.headerData( i, Qt.Horizontal, Qt.SizeHintRole ).toSize().width()
                    table.setColumnWidth( i, txtwidth )

    def set_value( self, collection ):
        collection = CustomEditor.set_value( self, collection )
        model = self.get_model()
        if model is not None:
            model.set_value(collection)
            model_context = self.gui_context.create_model_context()
            for toolbar in self.findChildren( QtGui.QToolBar ):
                for qaction in toolbar.actions():
                    post( qaction.action.get_state,
                          qaction.set_state,
                          args = ( model_context, ) )
            #post( model._extend_cache, self.update_delegates )

    def activate_editor( self, number_of_rows ):
        assert object_thread( self )
#        return
# Activating this code can cause segfaults
# see ticket 765 in web issues
#
# The segfault seems no longer there after disabling the
# editor before setting a new model, but the code below
# seems to have no effect.
        table = self.findChild(QtGui.QWidget, 'table')
        if table is not None:
            index = table.model().index( max(0, number_of_rows-1), 0 )
            table.scrollToBottom()
            table.setCurrentIndex( index )
            table.edit( index )

    @QtCore.pyqtSlot( int )
    def trigger_list_action( self, index ):
        table = self.findChild(QtGui.QWidget, 'table')
        # close the editor to prevent certain Qt crashes
        table.close_editor()
        if self.admin.list_action:
            self.admin.list_action.gui_run( self.gui_context )

<|MERGE_RESOLUTION|>--- conflicted
+++ resolved
@@ -28,7 +28,7 @@
 
 from .wideeditor import WideEditor
 from .customeditor import CustomEditor
-from ....core.qt import Qt, QtCore, QtGui, variant_to_py
+from ....core.qt import Qt, QtCore, QtGui
 
 from camelot.admin.action.list_action import ListActionGuiContext
 from camelot.view.model_thread import object_thread, post
@@ -138,18 +138,8 @@
         :return: a :class:`QtGui.QAbstractItemModel` or `None`
         """
         table = self.findChild(QtGui.QWidget, 'table')
-<<<<<<< HEAD
-        if self.model and table:
-            delegate = self.model.getItemDelegate()
-            if delegate:
-                table.setItemDelegate( delegate )
-                for i in range( self.model.columnCount() ):
-                    txtwidth = variant_to_py( self.model.headerData( i, Qt.Horizontal, Qt.SizeHintRole ) ).width()
-                    table.setColumnWidth( i, txtwidth )
-=======
         if table is not None:
             return table.model()
->>>>>>> 485afab6
 
     @QtCore.pyqtSlot(object)
     def set_columns_and_static_field_attributes(self, columns_and_static_fa):
