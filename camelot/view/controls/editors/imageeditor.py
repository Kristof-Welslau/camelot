#  ============================================================================
#
#  Copyright (C) 2007-2013 Conceptive Engineering bvba. All rights reserved.
#  www.conceptive.be / info@conceptive.be
#
#  This file is part of the Camelot Library.
#
#  This file may be used under the terms of the GNU General Public
#  License version 2.0 as published by the Free Software Foundation
#  and appearing in the file license.txt included in the packaging of
#  this file.  Please review this information to ensure GNU
#  General Public Licensing requirements will be met.
#
#  If you are unsure which license is appropriate for your use, please
#  visit www.python-camelot.com or contact info@conceptive.be
#
#  This file is provided AS IS with NO WARRANTY OF ANY KIND, INCLUDING THE
#  WARRANTY OF DESIGN, MERCHANTABILITY AND FITNESS FOR A PARTICULAR PURPOSE.
#
#  For use of this library in commercial applications, please contact
#  info@conceptive.be
#
#  ============================================================================
<<<<<<< HEAD

from .fileeditor import FileEditor

from camelot.view.art import Icon
from camelot.core.utils import ugettext as _
from camelot.view.controls.liteboxview import LiteBoxView
from camelot.view.model_thread import post
from camelot.view.action import ActionFactory

import six

from PyQt4 import QtGui
from PyQt4 import QtCore
from PyQt4.QtCore import Qt
=======

from fileeditor import FileEditor

from camelot.view.art import Icon
from camelot.view.controls.liteboxview import LiteBoxView
from camelot.view.model_thread import post
from camelot.view.action import ActionFactory

from PyQt4 import QtGui
from PyQt4 import QtCore
from PyQt4.QtCore import Qt
>>>>>>> 3754eb59

from camelot.view.controls.decorated_line_edit import DecoratedLineEdit

class ImageEditor( FileEditor ):
    """Editor to view and edit image files, this is a customized
    implementation of a FileEditor"""

    filter = """Image files (*.bmp *.jpg *.jpeg *.mng *.png *.pbm *.pgm *.ppm *.tiff *.xbm *.xpm)
All files (*)"""

    def __init__( self,
                  parent=None,
                  storage=None,
                  preview_width=100,
                  preview_height=100,
                  field_name = 'image',
                  **kwargs ):
        self.preview_width = preview_width
        self.preview_height = preview_height
        FileEditor.__init__(
            self, parent=parent, storage=storage,
            **kwargs
        )
        self.setObjectName( field_name )        

    def setup_widget(self):
        layout = QtGui.QVBoxLayout()
        layout.setSpacing( 0 )
        label_button_layout = QtGui.QHBoxLayout()
        #
        # Setup label
        #
        self.label = QtGui.QLabel(self)
        self.label.installEventFilter(self)
        self.label.setAlignment( Qt.AlignHCenter|Qt.AlignVCenter )
        label_button_layout.addWidget(self.label)
        
        self.filename = DecoratedLineEdit( self )
<<<<<<< HEAD
        self.filename.setVisible( False )
        #
        # Setup buttons
        #
        button_layout = QtGui.QVBoxLayout()
        button_layout.setSpacing( 0 )
        button_layout.setContentsMargins( 0, 0, 0, 0)

        self.save_as_button = QtGui.QToolButton()
        self.save_as_button.setFocusPolicy( Qt.ClickFocus )
        self.save_as_button.setIcon(self.save_as_icon.getQIcon())
        self.save_as_button.setToolTip(_('Save file as'))
        self.save_as_button.setAutoRaise(True)
        self.save_as_button.clicked.connect(self.save_as_button_clicked)
        
        self.open_button = QtGui.QToolButton()
        self.open_button.setIcon(self.open_icon.getQIcon())
        self.open_button.setAutoRaise(True)
        self.open_button.setToolTip(six.text_type(_('open image')))
        self.open_button.clicked.connect(self.open_button_clicked)

        self.add_button = QtGui.QToolButton()
        self.add_button.setFocusPolicy( Qt.StrongFocus )
        self.add_button.setIcon(self.add_icon.getQIcon())
        self.add_button.setToolTip(_('Attach file'))
        self.add_button.clicked.connect(self.add_button_clicked)
        self.add_button.setAutoRaise(True)
        
        self.clear_button = QtGui.QToolButton()
        self.clear_button.setIcon(self.clear_icon.getQIcon())
        self.clear_button.setToolTip(six.text_type(_('delete image')))
        self.clear_button.setAutoRaise(True)
        self.clear_button.clicked.connect(self.clear_button_clicked)
        self.clear_button.setFocusPolicy(Qt.ClickFocus)
        
        copy_button = QtGui.QToolButton()
        copy_button.setDefaultAction( ActionFactory.copy(self, self.copy_to_clipboard ) )
=======
        self.filename.setVisible( False )
        #
        # Setup buttons
        #
        button_layout = QtGui.QVBoxLayout()
        button_layout.setSpacing( 0 )
        button_layout.setContentsMargins( 0, 0, 0, 0)
        
        copy_button = QtGui.QToolButton()
        copy_button.setDefaultAction( ActionFactory.copy(self, self.copy_to_clipboard ) )
>>>>>>> 3754eb59
        copy_button.setAutoRaise(True)
        copy_button.setFocusPolicy(Qt.ClickFocus)

        paste_button = QtGui.QToolButton()
        paste_button.setDefaultAction( ActionFactory.paste(self, self.paste_from_clipboard ) )
        paste_button.setAutoRaise(True)
        paste_button.setObjectName('paste')
<<<<<<< HEAD
        paste_button.setFocusPolicy(Qt.ClickFocus)
        
        #button_layout.addStretch()
        button_layout.addWidget(self.open_button)
        button_layout.addWidget(self.save_as_button)
        button_layout.addWidget(self.add_button)
        button_layout.addWidget(self.clear_button)
        button_layout.addWidget(copy_button)
        button_layout.addWidget(paste_button)

        label_button_layout.addLayout(button_layout)
        label_button_layout.addStretch()
        layout.addLayout( label_button_layout )
        #layout.addStretch()
        self.setLayout( layout )
        self.clear_image()
        QtGui.QApplication.clipboard().dataChanged.connect( self.clipboard_data_changed )
        self.clipboard_data_changed()
        
    @QtCore.pyqtSlot()
    def clipboard_data_changed(self):
        paste_button = self.findChild(QtGui.QWidget, 'paste')
        if paste_button:
            mime_data = QtGui.QApplication.clipboard().mimeData()
            paste_button.setVisible( mime_data.hasImage() )
            
    @QtCore.pyqtSlot()
    def paste_from_clipboard(self):
        """Paste an image from the clipboard into the editor"""
        mime_data = QtGui.QApplication.clipboard().mimeData()
        if mime_data.hasImage():
            byte_array = QtCore.QByteArray()
            buffer = QtCore.QBuffer( byte_array )
            image = QtGui.QImage( mime_data.imageData() )
            image.save( buffer, 'PNG' )
            
            def create_checkin( byte_array ):
                return lambda:self.checkin_byte_array(byte_array, '.png')
            
            post( create_checkin( byte_array ), self.stored_file_ready )
        
    def checkin_byte_array(self, byte_array, suffix):
        """Check a byte_array into the storage"""
        import cStringIO
        stream = cStringIO.StringIO( byte_array.data() )
        return self.storage.checkin_stream( 'clipboard', suffix, stream)
        
    def set_enabled(self, editable=True):
        self.clear_button.setEnabled(editable)
        self.open_button.setEnabled(editable)
        self.add_button.setEnabled(editable)
        self.label.setEnabled(editable)

    def set_pixmap(self, pixmap):
        self.label.setPixmap(pixmap)
        self.draw_border()

    def set_image(self, image):
        self.set_pixmap(QtGui.QPixmap.fromImage(image))
        
    @QtCore.pyqtSlot()
    def copy_to_clipboard(self):
        """Copy the image to the clipboard"""
        if self.value:
            post( self.value.checkout_image, self.set_image_to_clipboard )
        
    def set_image_to_clipboard(self, image):
        clipboard = QtGui.QApplication.clipboard()
        clipboard.setImage( image )

    def clear_image(self):
        dummy_image = Icon('tango/32x32/mimetypes/image-x-generic.png')
        self.set_pixmap(dummy_image.getQPixmap())

    def set_value(self, value):
        old_value = self.value
        value = super( ImageEditor, self ).set_value( value )
        if value:
            if value != old_value:
                post(
                    lambda:value.checkout_thumbnail(
                        self.preview_width,
                        self.preview_height
                    ),
                    self.set_image
                )
        else:
            self.clear_image()
        return value

    def draw_border(self):
        self.label.setFrameShape(QtGui.QFrame.Box)
        self.label.setFrameShadow(QtGui.QFrame.Plain)
        self.label.setLineWidth(1)
        self.label.setFixedSize(self.preview_width, self.preview_height)

    def show_fullscreen(self, image):
        lite_box = LiteBoxView(self)
        lite_box.show_fullscreen_image(image)

    def eventFilter(self, object, event):
        if not object.isWidgetType():
            return False
        if event.type() != QtCore.QEvent.MouseButtonPress:
            return False
        if event.modifiers() != QtCore.Qt.NoModifier:
            return False
        if event.buttons() == QtCore.Qt.LeftButton:
            if self.value:
                post(
                    lambda:self.value.checkout_thumbnail(640,480),
                    self.show_fullscreen
                )
            return True
        return False



=======
        paste_button.setFocusPolicy(Qt.ClickFocus)
        
        #button_layout.addStretch()
        self.add_actions(self.actions, button_layout)
        button_layout.addWidget(copy_button)
        button_layout.addWidget(paste_button)

        label_button_layout.addLayout(button_layout)
        label_button_layout.addStretch()
        layout.addLayout( label_button_layout )
        #layout.addStretch()
        self.setLayout( layout )
        self.clear_image()
        QtGui.QApplication.clipboard().dataChanged.connect( self.clipboard_data_changed )
        self.clipboard_data_changed()
        
    @QtCore.pyqtSlot()
    def clipboard_data_changed(self):
        paste_button = self.findChild(QtGui.QWidget, 'paste')
        if paste_button:
            mime_data = QtGui.QApplication.clipboard().mimeData()
            paste_button.setVisible( mime_data.hasImage() )
            
    @QtCore.pyqtSlot()
    def paste_from_clipboard(self):
        """Paste an image from the clipboard into the editor"""
        mime_data = QtGui.QApplication.clipboard().mimeData()
        if mime_data.hasImage():
            byte_array = QtCore.QByteArray()
            buffer = QtCore.QBuffer( byte_array )
            image = QtGui.QImage( mime_data.imageData() )
            image.save( buffer, 'PNG' )
            
            def create_checkin( byte_array ):
                return lambda:self.checkin_byte_array(byte_array, '.png')
            
            post( create_checkin( byte_array ), self.stored_file_ready )
        
    def checkin_byte_array(self, byte_array, suffix):
        """Check a byte_array into the storage"""
        import cStringIO
        stream = cStringIO.StringIO( byte_array.data() )
        return self.storage.checkin_stream( 'clipboard', suffix, stream)
        
    def set_enabled(self, editable=True):
        self.label.setEnabled(editable)

    def set_pixmap(self, pixmap):
        self.label.setPixmap(pixmap)
        self.draw_border()

    def set_image(self, image):
        self.set_pixmap(QtGui.QPixmap.fromImage(image))
        
    @QtCore.pyqtSlot()
    def copy_to_clipboard(self):
        """Copy the image to the clipboard"""
        if self.value:
            post( self.value.checkout_image, self.set_image_to_clipboard )
        
    def set_image_to_clipboard(self, image):
        clipboard = QtGui.QApplication.clipboard()
        clipboard.setImage( image )

    def clear_image(self):
        dummy_image = Icon('tango/32x32/mimetypes/image-x-generic.png')
        self.set_pixmap(dummy_image.getQPixmap())

    def set_value(self, value):
        old_value = self.value
        value = super( ImageEditor, self ).set_value( value )
        if value is not None:
            if value != old_value:
                post(
                    lambda:value.checkout_thumbnail(
                        self.preview_width,
                        self.preview_height
                    ),
                    self.set_image
                )
        else:
            self.clear_image()
        return value

    def draw_border(self):
        self.label.setFrameShape(QtGui.QFrame.Box)
        self.label.setFrameShadow(QtGui.QFrame.Plain)
        self.label.setLineWidth(1)
        self.label.setFixedSize(self.preview_width, self.preview_height)

    def show_fullscreen(self, image):
        lite_box = LiteBoxView(self)
        lite_box.show_fullscreen_image(image)

    def eventFilter(self, object, event):
        if not object.isWidgetType():
            return False
        if event.type() != QtCore.QEvent.MouseButtonPress:
            return False
        if event.modifiers() != QtCore.Qt.NoModifier:
            return False
        if event.buttons() == QtCore.Qt.LeftButton:
            if self.value:
                post(
                    lambda:self.value.checkout_thumbnail(640,480),
                    self.show_fullscreen
                )
            return True
        return False
>>>>>>> 3754eb59
<|MERGE_RESOLUTION|>--- conflicted
+++ resolved
@@ -21,34 +21,19 @@
 #  info@conceptive.be
 #
 #  ============================================================================
-<<<<<<< HEAD
 
 from .fileeditor import FileEditor
-
-from camelot.view.art import Icon
-from camelot.core.utils import ugettext as _
-from camelot.view.controls.liteboxview import LiteBoxView
-from camelot.view.model_thread import post
-from camelot.view.action import ActionFactory
-
-import six
-
-from PyQt4 import QtGui
-from PyQt4 import QtCore
-from PyQt4.QtCore import Qt
-=======
-
-from fileeditor import FileEditor
 
 from camelot.view.art import Icon
 from camelot.view.controls.liteboxview import LiteBoxView
 from camelot.view.model_thread import post
 from camelot.view.action import ActionFactory
 
+import six
+
 from PyQt4 import QtGui
 from PyQt4 import QtCore
 from PyQt4.QtCore import Qt
->>>>>>> 3754eb59
 
 from camelot.view.controls.decorated_line_edit import DecoratedLineEdit
 
@@ -87,7 +72,6 @@
         label_button_layout.addWidget(self.label)
         
         self.filename = DecoratedLineEdit( self )
-<<<<<<< HEAD
         self.filename.setVisible( False )
         #
         # Setup buttons
@@ -95,48 +79,9 @@
         button_layout = QtGui.QVBoxLayout()
         button_layout.setSpacing( 0 )
         button_layout.setContentsMargins( 0, 0, 0, 0)
-
-        self.save_as_button = QtGui.QToolButton()
-        self.save_as_button.setFocusPolicy( Qt.ClickFocus )
-        self.save_as_button.setIcon(self.save_as_icon.getQIcon())
-        self.save_as_button.setToolTip(_('Save file as'))
-        self.save_as_button.setAutoRaise(True)
-        self.save_as_button.clicked.connect(self.save_as_button_clicked)
-        
-        self.open_button = QtGui.QToolButton()
-        self.open_button.setIcon(self.open_icon.getQIcon())
-        self.open_button.setAutoRaise(True)
-        self.open_button.setToolTip(six.text_type(_('open image')))
-        self.open_button.clicked.connect(self.open_button_clicked)
-
-        self.add_button = QtGui.QToolButton()
-        self.add_button.setFocusPolicy( Qt.StrongFocus )
-        self.add_button.setIcon(self.add_icon.getQIcon())
-        self.add_button.setToolTip(_('Attach file'))
-        self.add_button.clicked.connect(self.add_button_clicked)
-        self.add_button.setAutoRaise(True)
-        
-        self.clear_button = QtGui.QToolButton()
-        self.clear_button.setIcon(self.clear_icon.getQIcon())
-        self.clear_button.setToolTip(six.text_type(_('delete image')))
-        self.clear_button.setAutoRaise(True)
-        self.clear_button.clicked.connect(self.clear_button_clicked)
-        self.clear_button.setFocusPolicy(Qt.ClickFocus)
         
         copy_button = QtGui.QToolButton()
         copy_button.setDefaultAction( ActionFactory.copy(self, self.copy_to_clipboard ) )
-=======
-        self.filename.setVisible( False )
-        #
-        # Setup buttons
-        #
-        button_layout = QtGui.QVBoxLayout()
-        button_layout.setSpacing( 0 )
-        button_layout.setContentsMargins( 0, 0, 0, 0)
-        
-        copy_button = QtGui.QToolButton()
-        copy_button.setDefaultAction( ActionFactory.copy(self, self.copy_to_clipboard ) )
->>>>>>> 3754eb59
         copy_button.setAutoRaise(True)
         copy_button.setFocusPolicy(Qt.ClickFocus)
 
@@ -144,14 +89,10 @@
         paste_button.setDefaultAction( ActionFactory.paste(self, self.paste_from_clipboard ) )
         paste_button.setAutoRaise(True)
         paste_button.setObjectName('paste')
-<<<<<<< HEAD
         paste_button.setFocusPolicy(Qt.ClickFocus)
         
         #button_layout.addStretch()
-        button_layout.addWidget(self.open_button)
-        button_layout.addWidget(self.save_as_button)
-        button_layout.addWidget(self.add_button)
-        button_layout.addWidget(self.clear_button)
+        self.add_actions(self.actions, button_layout)
         button_layout.addWidget(copy_button)
         button_layout.addWidget(paste_button)
 
@@ -193,122 +134,6 @@
         return self.storage.checkin_stream( 'clipboard', suffix, stream)
         
     def set_enabled(self, editable=True):
-        self.clear_button.setEnabled(editable)
-        self.open_button.setEnabled(editable)
-        self.add_button.setEnabled(editable)
-        self.label.setEnabled(editable)
-
-    def set_pixmap(self, pixmap):
-        self.label.setPixmap(pixmap)
-        self.draw_border()
-
-    def set_image(self, image):
-        self.set_pixmap(QtGui.QPixmap.fromImage(image))
-        
-    @QtCore.pyqtSlot()
-    def copy_to_clipboard(self):
-        """Copy the image to the clipboard"""
-        if self.value:
-            post( self.value.checkout_image, self.set_image_to_clipboard )
-        
-    def set_image_to_clipboard(self, image):
-        clipboard = QtGui.QApplication.clipboard()
-        clipboard.setImage( image )
-
-    def clear_image(self):
-        dummy_image = Icon('tango/32x32/mimetypes/image-x-generic.png')
-        self.set_pixmap(dummy_image.getQPixmap())
-
-    def set_value(self, value):
-        old_value = self.value
-        value = super( ImageEditor, self ).set_value( value )
-        if value:
-            if value != old_value:
-                post(
-                    lambda:value.checkout_thumbnail(
-                        self.preview_width,
-                        self.preview_height
-                    ),
-                    self.set_image
-                )
-        else:
-            self.clear_image()
-        return value
-
-    def draw_border(self):
-        self.label.setFrameShape(QtGui.QFrame.Box)
-        self.label.setFrameShadow(QtGui.QFrame.Plain)
-        self.label.setLineWidth(1)
-        self.label.setFixedSize(self.preview_width, self.preview_height)
-
-    def show_fullscreen(self, image):
-        lite_box = LiteBoxView(self)
-        lite_box.show_fullscreen_image(image)
-
-    def eventFilter(self, object, event):
-        if not object.isWidgetType():
-            return False
-        if event.type() != QtCore.QEvent.MouseButtonPress:
-            return False
-        if event.modifiers() != QtCore.Qt.NoModifier:
-            return False
-        if event.buttons() == QtCore.Qt.LeftButton:
-            if self.value:
-                post(
-                    lambda:self.value.checkout_thumbnail(640,480),
-                    self.show_fullscreen
-                )
-            return True
-        return False
-
-
-
-=======
-        paste_button.setFocusPolicy(Qt.ClickFocus)
-        
-        #button_layout.addStretch()
-        self.add_actions(self.actions, button_layout)
-        button_layout.addWidget(copy_button)
-        button_layout.addWidget(paste_button)
-
-        label_button_layout.addLayout(button_layout)
-        label_button_layout.addStretch()
-        layout.addLayout( label_button_layout )
-        #layout.addStretch()
-        self.setLayout( layout )
-        self.clear_image()
-        QtGui.QApplication.clipboard().dataChanged.connect( self.clipboard_data_changed )
-        self.clipboard_data_changed()
-        
-    @QtCore.pyqtSlot()
-    def clipboard_data_changed(self):
-        paste_button = self.findChild(QtGui.QWidget, 'paste')
-        if paste_button:
-            mime_data = QtGui.QApplication.clipboard().mimeData()
-            paste_button.setVisible( mime_data.hasImage() )
-            
-    @QtCore.pyqtSlot()
-    def paste_from_clipboard(self):
-        """Paste an image from the clipboard into the editor"""
-        mime_data = QtGui.QApplication.clipboard().mimeData()
-        if mime_data.hasImage():
-            byte_array = QtCore.QByteArray()
-            buffer = QtCore.QBuffer( byte_array )
-            image = QtGui.QImage( mime_data.imageData() )
-            image.save( buffer, 'PNG' )
-            
-            def create_checkin( byte_array ):
-                return lambda:self.checkin_byte_array(byte_array, '.png')
-            
-            post( create_checkin( byte_array ), self.stored_file_ready )
-        
-    def checkin_byte_array(self, byte_array, suffix):
-        """Check a byte_array into the storage"""
-        import cStringIO
-        stream = cStringIO.StringIO( byte_array.data() )
-        return self.storage.checkin_stream( 'clipboard', suffix, stream)
-        
-    def set_enabled(self, editable=True):
         self.label.setEnabled(editable)
 
     def set_pixmap(self, pixmap):
@@ -372,5 +197,4 @@
                     self.show_fullscreen
                 )
             return True
-        return False
->>>>>>> 3754eb59
+        return False