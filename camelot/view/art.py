#  ============================================================================
#
#  Copyright (C) 2007-2016 Conceptive Engineering bvba.
#  www.conceptive.be / info@conceptive.be
#
#  Redistribution and use in source and binary forms, with or without
#  modification, are permitted provided that the following conditions are met:
#      * Redistributions of source code must retain the above copyright
#        notice, this list of conditions and the following disclaimer.
#      * Redistributions in binary form must reproduce the above copyright
#        notice, this list of conditions and the following disclaimer in the
#        documentation and/or other materials provided with the distribution.
#      * Neither the name of Conceptive Engineering nor the
#        names of its contributors may be used to endorse or promote products
#        derived from this software without specific prior written permission.
#  
#  THIS SOFTWARE IS PROVIDED BY THE COPYRIGHT HOLDERS AND CONTRIBUTORS "AS IS" AND
#  ANY EXPRESS OR IMPLIED WARRANTIES, INCLUDING, BUT NOT LIMITED TO, THE IMPLIED
#  WARRANTIES OF MERCHANTABILITY AND FITNESS FOR A PARTICULAR PURPOSE ARE
#  DISCLAIMED. IN NO EVENT SHALL <COPYRIGHT HOLDER> BE LIABLE FOR ANY
#  DIRECT, INDIRECT, INCIDENTAL, SPECIAL, EXEMPLARY, OR CONSEQUENTIAL DAMAGES
#  (INCLUDING, BUT NOT LIMITED TO, PROCUREMENT OF SUBSTITUTE GOODS OR SERVICES;
#  LOSS OF USE, DATA, OR PROFITS; OR BUSINESS INTERRUPTION) HOWEVER CAUSED AND
#  ON ANY THEORY OF LIABILITY, WHETHER IN CONTRACT, STRICT LIABILITY, OR TORT
#  (INCLUDING NEGLIGENCE OR OTHERWISE) ARISING IN ANY WAY OUT OF THE USE OF THIS
#  SOFTWARE, EVEN IF ADVISED OF THE POSSIBILITY OF SUCH DAMAGE.
#
#  ============================================================================

"""Manages icons and artworks"""

import os
import json

from ..core.qt import QtCore, QtGui, QtWidgets

import logging
logger = logging.getLogger('camelot.view.art')

def file_(name):
    from camelot.core.resources import resource_filename
    import camelot
    return resource_filename(camelot.__name__, 'art/%s'%name)

def read(fname):
    import camelot
    from camelot.core.resources import resource_string
    return resource_string(
        camelot.__name__,
        'art/%s' % fname,
    )

class Pixmap(object):
    """Load pixmaps from the camelot art library"""

    def __init__(self, path, module=None):
        """:param path: the path of the pixmap relative to the art directory, use
    '/' as a path separator
    :param module: the module that contains the art directory, if None is given
    this will be camelot"""
        self._path = path
        self._cached_pixmap = None
        if not module:
            import camelot
            self._module_name = camelot.__name__
        else:
            self._module_name = module.__name__

    def __str__(self):
        return self._path

    def __repr__(self):
        return self.__class__.__name__ + "('" + self._path + "')"

    def fullpath(self):
        """Obsolete : avoid this method, since it will copy the resource file
        from its package and copy it to a temp folder if the resource is
        packaged."""
        from camelot.core.resources import resource_filename
        pth = resource_filename(self._module_name, 'art/%s'%(self._path))
        if os.path.exists(pth):
            return pth
        else:
            return ''

    def getQPixmap(self):
        """QPixmaps can only be used in the gui thread"""
        if self._cached_pixmap:
            return self._cached_pixmap
        from camelot.core.resources import resource_string
        qpm = QtGui.QPixmap()
        p = os.path.join('art', self._path)
        try:
            # For some reason this throws a unicode error if the path contains an accent (cf windows username)
            #  this happens only here, not for icons further on in the application
            #  so they see no splash screen, tant pis
            r = resource_string(self._module_name, p)
            qpm.loadFromData(r)
        except Exception as e:
            logger.warn(u'Could not load pixmap "%s" from module: %s, encountered exception' % (p, self._module_name), exc_info=e)
        self._cached_pixmap = qpm
        return qpm

class Icon(Pixmap):
    """Manages paths to the icons images"""

    def getQIcon(self):
        """QPixmaps can only be used in the gui thread"""
        return QtGui.QIcon(self.getQPixmap())


class IconFromImage(object):
    """:class:`QtGui.QImage` based icon
    
    :param image: a :class:`QtGui.QImage` object
    """
    
    def __init__(self, image):
        self.image = image
        
    def getQIcon(self):
        return QtGui.QIcon(QtGui.QPixmap.fromImage(self.image))


class FontIconEngine(QtGui.QIconEngine):

    def __init__(self):
        super().__init__()
        self.font_family = 'Font Awesome 5 Free'
        self.code = 'X'
        self.color = QtGui.QColor()

    def paint(self, painter, rect, mode, state):
        """
        :param painter: a :class:`QtGui.QPainter` object
        :param rect: a :class:`QtCore.QRect` object
        :param mode: a :class:`QtGui.QIcon.Mode` object
        :param state: a :class:`QtGui.QIcon.State` object
        """
        font = QtGui.QFont(self.font_family)
        font.setStyleStrategy(QtGui.QFont.StyleStrategy.NoFontMerging)
        drawSize = QtCore.qRound(rect.height() * 0.8)
        font.setPixelSize(drawSize)

        penColor = QtGui.QColor()
        if not self.color.isValid():
            penColor = QtWidgets.QApplication.palette("QWidget").color(QtGui.QPalette.Normal, QtGui.QPalette.ColorRole.ButtonText)
        else:
            penColor = self.color

        if mode == QtGui.QIcon.Mode.Disabled:
            penColor = QtWidgets.QApplication.palette("QWidget").color(QtGui.QPalette.ColorGroup.Disabled, QtGui.QPalette.ColorRole.ButtonText)

        if mode == QtGui.QIcon.Mode.Selected:
            penColor = QtWidgets.QApplication.palette("QWidget").color(QtGui.QPalette.ColorGroup.Active, QtGui.QPalette.ColorRole.ButtonText)

        painter.save()
        painter.setPen(QtGui.QPen(penColor))
        painter.setFont(font)
        painter.drawText(rect, QtCore.Qt.Alignment.AlignCenter | QtCore.Qt.Alignment.AlignVCenter, self.code)
        painter.restore()

    def pixmap(self, size, mode, state):
        """
        :param size: a :class:`QtCore.QSize` object
        :param mode: a :class:`QtGui.QIcon.Mode` object
        :param state: a :class:`QtGui.QIcon.State` object
        """
        pix = QtGui.QPixmap(size)
        pix.fill(QtCore.Qt.GlobalColor.transparent)

        painter = QtGui.QPainter(pix)
        self.paint(painter, QtCore.QRect(QtCore.QPoint(0, 0), size), mode, state)
        painter.end()

        return pix


class FontIcon:

    _name_to_code = None

    def __init__(self, name, pixmap_size=32, color='#009999'):
        """
        The pixmap size is only used when calling getQPixmap().
        """
        self.name = name
        self.pixmap_size = pixmap_size
        self.color = color

        if FontIcon._name_to_code is None:
            FontIcon._load_name_to_code()

        if self.name not in FontIcon._name_to_code:
            raise Exception("Unknown font awesome icon: {}".format(self.name))

    @staticmethod
    def _load_name_to_code():
        content = read('awesome/name_to_code.json')
        FontIcon._name_to_code = json.loads(content)

    def getQIcon(self):
        # this method should not raise an exception, as it is used in slots
        engine = FontIconEngine()
        engine.font_family = 'Font Awesome 5 Free'
        engine.code = chr(int(FontIcon._name_to_code[self.name], 16))
        engine.color = QtGui.QColor(self.color)

        icon = QtGui.QIcon(engine)
        return icon

    def getQPixmap(self):
        # this method should not raise an exception, as it is used in slots
        engine = FontIconEngine()
        engine.font_family = 'Font Awesome 5 Free'
        engine.code = chr(int(FontIcon._name_to_code[self.name], 16))
        engine.color = QtGui.QColor(self.color)

        return engine.pixmap(QtCore.QSize(self.pixmap_size, self.pixmap_size), QtGui.QIcon.Normal, QtGui.QIcon.Off)


class QrcIcon:
    """Icon loaded from Qt resource file"""

    def __init__(self, path):
        """
        :param: path: The Qt resource path.
        """
        self.path = path
        # Check if the resource path is valid
        #if not QtCore.QFile.exists(self.path):
        #    raise RuntimeError('Qt resource "{}" not found'.format(self.path))

<<<<<<< HEAD
        return engine.pixmap(QtCore.QSize(self._pixmap_size, self._pixmap_size), QtGui.QIcon.Mode.Normal, QtGui.QIcon.State.Off)
=======
    def getQIcon(self):
        return QtGui.QIcon(self.path)

    def getQPixmap(self):
        return QtGui.QPixmap(self.path)


def from_admin_icon(admin_icon):
    """Convert :class:`camelot.admin.icon.Icon` object to :class:`camelot.view.art.QrcIcon` or
    :class:`camelot.view.art.FontIcon`.

    If the name of the admin icon starts with ":/", a :class:`camelot.view.art.QrcIcon` object
    will be returned.
    """
    if admin_icon.name.startswith(':/'):
        return QrcIcon(admin_icon.name)
    else:
        return FontIcon(admin_icon.name, admin_icon.pixmap_size, admin_icon.color)
>>>>>>> 10a0b88b


class ColorScheme(object):
    """The default color scheme for camelot, based on the Tango icon set
    see http://tango.freedesktop.org/Generic_Icon_Theme_Guidelines
    """
    yellow      = QtGui.QColor('#ffff00')
    yellow_0    = yellow
    yellow_1    = QtGui.QColor('#fce94f')
    yellow_2    = QtGui.QColor('#edd400')
    yellow_3    = QtGui.QColor('#c4a000')
    orange_1    = QtGui.QColor('#fcaf3e')
    orange_2    = QtGui.QColor('#f57900')
    orange_3    = QtGui.QColor('#cd5c00')
    brown_1     = QtGui.QColor('#e9b96e')
    brown_2     = QtGui.QColor('#c17d11')
    brown_3     = QtGui.QColor('#8f5902')
    red         = QtGui.QColor('#ff0000')
    red_0       = red
    red_1       = QtGui.QColor('#ef2929')
    red_2       = QtGui.QColor('#cc0000')
    red_3       = QtGui.QColor('#a40000')
    blue        = QtGui.QColor('#0000ff')
    blue_0      = blue
    blue_1      = QtGui.QColor('#000080')
    green       = QtGui.QColor('#00ff00')
    green_0     = green
    cyan        = QtGui.QColor('#00ffff')
    cyan_0      = cyan
    cyan_1      = QtGui.QColor('#008080')
    magenta     = QtGui.QColor('#ff00ff')
    magenta_0   = magenta
    magenta_1   = QtGui.QColor('#800080')
    pink_1      = QtGui.QColor('#f16c6c')
    pink_2      = QtGui.QColor('#f13c3c')
    aluminium_0 = QtGui.QColor('#eeeeec')
    aluminium_1 = QtGui.QColor('#d3d7cf')
    aluminium_2 = QtGui.QColor('#babdb6')
    aluminium   = aluminium_0
    grey_0      = QtGui.QColor('#eeeeee')
    grey_1      = QtGui.QColor('#cccccc')
    grey_2      = QtGui.QColor('#333333')
    grey_3      = QtGui.QColor('#666666')
    grey_4      = QtGui.QColor('#999999')
    grey        = grey_0

    VALIDATION_ERROR = red_1
    NOTIFICATION = yellow_1
    """
    for consistency with QT:
    Qt::white	3	 White (#ffffff)
    Qt::black	2	Black (#000000)
    Qt::red	7	Red (#ff0000)
    Qt::darkRed	13	Dark red (#800000)
    Qt::green	8	Green (#00ff00)
    Qt::darkGreen	14	Dark green (#008000)
    Qt::blue	9	Blue (#0000ff)
    Qt::darkBlue	15	Dark blue ()
    Qt::cyan	10	Cyan (#00ffff)
    Qt::darkCyan	16	Dark cyan (#008080)
    Qt::magenta	11	Magenta (#ff00ff)
    Qt::darkMagenta	17	Dark magenta (#800080)
    Qt::yellow	12	Yellow (#ffff00)
    Qt::darkYellow	18	Dark yellow (#808000)
    Qt::gray	5	Gray (#a0a0a4)
    Qt::darkGray	4	Dark gray (#808080)
    Qt::lightGray	6	Light gray (#c0c0c0)
    Qt::transparent	19	a transparent black value (i.e., QColor(0, 0, 0, 0))
    Qt::color0	0	0 pixel value (for bitmaps)
    Qt::color1	1	1 pixel value (for bitmaps)
    """

<|MERGE_RESOLUTION|>--- conflicted
+++ resolved
@@ -216,7 +216,7 @@
         engine.code = chr(int(FontIcon._name_to_code[self.name], 16))
         engine.color = QtGui.QColor(self.color)
 
-        return engine.pixmap(QtCore.QSize(self.pixmap_size, self.pixmap_size), QtGui.QIcon.Normal, QtGui.QIcon.Off)
+        return engine.pixmap(QtCore.QSize(self.pixmap_size, self.pixmap_size), QtGui.QIcon.Mode.Normal, QtGui.QIcon.State.Off)
 
 
 class QrcIcon:
@@ -231,9 +231,6 @@
         #if not QtCore.QFile.exists(self.path):
         #    raise RuntimeError('Qt resource "{}" not found'.format(self.path))
 
-<<<<<<< HEAD
-        return engine.pixmap(QtCore.QSize(self._pixmap_size, self._pixmap_size), QtGui.QIcon.Mode.Normal, QtGui.QIcon.State.Off)
-=======
     def getQIcon(self):
         return QtGui.QIcon(self.path)
 
@@ -252,7 +249,6 @@
         return QrcIcon(admin_icon.name)
     else:
         return FontIcon(admin_icon.name, admin_icon.pixmap_size, admin_icon.color)
->>>>>>> 10a0b88b
 
 
 class ColorScheme(object):
