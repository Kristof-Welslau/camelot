--- conflicted
+++ resolved
@@ -25,19 +25,6 @@
 from .application import MainWindow, InstallTranslator, Exit
 from .backup import SelectBackup, SelectRestore
 from .change_object import ChangeField, ChangeObject, ChangeObjects
-<<<<<<< HEAD
-from .gui import (CloseView, MessageBox, OpenFormView, Refresh, SelectItem,
-                  ShowChart, ShowPixmap, SelectSubclass,
-                  ToFirstForm, ToLastForm, ToNextForm, ToPreviousForm,
-                  UpdateEditor,)
-from .item_view import Sort, OpenTableView, UpdateTableView
-from .open_file import ( OpenFile, OpenStream,
-                         OpenString, OpenJinjaTemplate, WordJinjaTemplate)
-from .orm import CreateObject, DeleteObject, FlushSession, UpdateObject
-from .print_preview import ( PrintChart, PrintHtml, PrintPreview,
-                             PrintJinjaTemplate)
-from .select_file import SelectFile
-=======
 from .form_view import (OpenFormView, ToFirstForm, ToLastForm, ToNextForm,
                         ToPreviousForm)
 from .gui import ( CloseView, MessageBox, Refresh, SelectItem,
@@ -49,7 +36,6 @@
 from .print_preview import ( PrintChart, PrintHtml, PrintPreview,
                              PrintJinjaTemplate )
 from .select_file import SelectFile, SelectDirectory, SaveFile
->>>>>>> 9458db0e
 from .select_object import SelectObjects
 from .text_edit import EditTextDocument
 from .update_progress import UpdateProgress
