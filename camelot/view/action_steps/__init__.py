--- conflicted
+++ resolved
@@ -29,18 +29,14 @@
                   ShowChart, ShowPixmap, SelectSubclass,
                   ToFirstForm, ToLastForm, ToNextForm, ToPreviousForm,
                   UpdateEditor,)
-<<<<<<< HEAD
-from .item_view import Sort
-=======
-from item_view import Sort, OpenTableView, UpdateTableView
->>>>>>> 3754eb59
-from open_file import ( OpenFile, OpenStream,
-                        OpenString, OpenJinjaTemplate, WordJinjaTemplate)
+from .item_view import Sort, OpenTableView, UpdateTableView
+from .open_file import ( OpenFile, OpenStream,
+                         OpenString, OpenJinjaTemplate, WordJinjaTemplate)
 from .orm import CreateObject, DeleteObject, FlushSession, UpdateObject
-from print_preview import ( PrintChart, PrintHtml, PrintPreview,
-                            PrintJinjaTemplate)
+from .print_preview import ( PrintChart, PrintHtml, PrintPreview,
+                             PrintJinjaTemplate)
 from .select_file import SelectFile
-from select_object import SelectObjects
+from .select_object import SelectObjects
 from .text_edit import EditTextDocument
 from .update_progress import UpdateProgress
 
