--- conflicted
+++ resolved
@@ -78,11 +78,7 @@
             progress_dialog.setMaximum( self._maximum )
             progress_dialog.setValue( self._value )
             if self._text != None:
-<<<<<<< HEAD
                 progress_dialog.setLabelText( six.text_type(self._text) )
-
-=======
-                progress_dialog.setLabelText( unicode(self._text) )
             if self._clear_details == True:
                 progress_dialog.clear_details()
             if self._detail != None:
@@ -93,5 +89,4 @@
                 progress_dialog.set_ok_hidden( True )
             if progress_dialog.wasCanceled():
                 progress_dialog.reset()
-                raise CancelRequest()                
->>>>>>> db79b135
+                raise CancelRequest()                