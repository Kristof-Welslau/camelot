--- conflicted
+++ resolved
@@ -361,13 +361,8 @@
             if attributes['delegate'] in (delegates.One2ManyDelegate,):
                 return False
             return True
-<<<<<<< HEAD
-        
+
         choices = [(field, six.text_type(attributes['name'])) for field, attributes in field_attributes.items() if filter(attributes)]
-=======
-
-        choices = [(field, unicode(attributes['name'])) for field, attributes in field_attributes.items() if filter(attributes)]
->>>>>>> 485afab6
         choices.sort( key = lambda choice:choice[1] )
         editor.set_choices( choices + [(None,'')] )
         editor.set_value( None )
