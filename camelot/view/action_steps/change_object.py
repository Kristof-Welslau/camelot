--- conflicted
+++ resolved
@@ -30,12 +30,8 @@
 import six
 from six import moves
 
-<<<<<<< HEAD
 from ...core.qt import QtCore, QtGui, QtWidgets, Qt, variant_to_py
-=======
-from ...core.qt import QtCore, QtGui, QtWidgets
 from ..workspace import apply_form_state
->>>>>>> b2222630
 
 from camelot.admin.action import ActionStep
 from camelot.admin.action.form_action import FormActionGuiContext
@@ -119,12 +115,6 @@
         self._change_complete(False)
         cancel_button.pressed.connect( self.reject )
         ok_button.pressed.connect( self.accept )
-<<<<<<< HEAD
-        admin._apply_form_state( self )
-=======
-        # do inital validation, so the validity changed signal is valid
-        self._validity_changed( 0 )
->>>>>>> b2222630
         # set the actions in the actions panel
         self.set_actions(form_actions)
         # set the value last, so the validity can be updated
