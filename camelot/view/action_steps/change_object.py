--- conflicted
+++ resolved
@@ -368,13 +368,8 @@
         self.window_title = self.admin.get_verbose_name_plural()
         self.columns = self.admin.get_columns()
         self.action_routes = [
-<<<<<<< HEAD
-            action.route for action in admin.get_related_toolbar_actions(
+            action.route for action in self.admin.get_related_toolbar_actions(
                 Qt.ToolBarAreas.RightToolBarArea, 'onetomany'
-=======
-            action.route for action in self.admin.get_related_toolbar_actions(
-                Qt.RightToolBarArea, 'onetomany'
->>>>>>> 699d96bc
             )
         ]
         if self.validate:
