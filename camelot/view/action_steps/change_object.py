#  ============================================================================
#
#  Copyright (C) 2007-2016 Conceptive Engineering bvba.
#  www.conceptive.be / info@conceptive.be
#
#  Redistribution and use in source and binary forms, with or without
#  modification, are permitted provided that the following conditions are met:
#      * Redistributions of source code must retain the above copyright
#        notice, this list of conditions and the following disclaimer.
#      * Redistributions in binary form must reproduce the above copyright
#        notice, this list of conditions and the following disclaimer in the
#        documentation and/or other materials provided with the distribution.
#      * Neither the name of Conceptive Engineering nor the
#        names of its contributors may be used to endorse or promote products
#        derived from this software without specific prior written permission.
#  
#  THIS SOFTWARE IS PROVIDED BY THE COPYRIGHT HOLDERS AND CONTRIBUTORS "AS IS" AND
#  ANY EXPRESS OR IMPLIED WARRANTIES, INCLUDING, BUT NOT LIMITED TO, THE IMPLIED
#  WARRANTIES OF MERCHANTABILITY AND FITNESS FOR A PARTICULAR PURPOSE ARE
#  DISCLAIMED. IN NO EVENT SHALL <COPYRIGHT HOLDER> BE LIABLE FOR ANY
#  DIRECT, INDIRECT, INCIDENTAL, SPECIAL, EXEMPLARY, OR CONSEQUENTIAL DAMAGES
#  (INCLUDING, BUT NOT LIMITED TO, PROCUREMENT OF SUBSTITUTE GOODS OR SERVICES;
#  LOSS OF USE, DATA, OR PROFITS; OR BUSINESS INTERRUPTION) HOWEVER CAUSED AND
#  ON ANY THEORY OF LIABILITY, WHETHER IN CONTRACT, STRICT LIABILITY, OR TORT
#  (INCLUDING NEGLIGENCE OR OTHERWISE) ARISING IN ANY WAY OUT OF THE USE OF THIS
#  SOFTWARE, EVEN IF ADVISED OF THE POSSIBILITY OF SUCH DAMAGE.
#
#  ============================================================================
import typing

from dataclasses import InitVar, dataclass, field
from typing import List, Dict

from camelot.admin.action import ActionStep, Action
from camelot.admin.action.form_action import FormActionGuiContext
from camelot.admin.application_admin import ApplicationAdmin
from camelot.admin.icon import Icon
from camelot.core.exception import CancelRequest
from camelot.core.item_model import ValidRole, ValidMessageRole, ProxyRegistry
from camelot.core.utils import ugettext
from camelot.core.utils import ugettext_lazy as _
from camelot.view.action_runner import hide_progress_dialog
from camelot.view.art import from_admin_icon
from camelot.view.controls import delegates, editors
from camelot.view.controls.actionsbox import ActionsBox
from camelot.view.controls.formview import FormWidget
from camelot.view.controls.standalone_wizard_page import StandaloneWizardPage
from camelot.view.proxy import ValueLoading
from camelot.view.proxy.collection_proxy import CollectionProxy
from ..controls.action_widget import ActionPushButton
from ..controls.delegates import ComboBoxDelegate
from ..forms import Form
from ..workspace import apply_form_state
from ...admin.action import RenderHint
from ...admin.admin_route import AdminRoute
from ...admin.object_admin import ObjectAdmin
from ...core.qt import QtCore, QtWidgets, Qt, variant_to_py


class ChangeObjectDialog( StandaloneWizardPage ):
    """A dialog to change an object.  This differs from a FormView in that
    it does not contains Actions, and has an OK button that is enabled when
    the object is valid.

    :param obj: The object to change
    :param admin: The admin class used to create a form

    .. image:: /_static/actionsteps/change_object.png
    """

    def __init__( self,
                  obj,
                  admin_route,
                  admin,
                  form_display,
                  columns,
                  form_actions,
                  accept,
                  reject,
                  title =  _('Please complete'),
                  subtitle = _('Complete the form and press the OK button'),
                  icon = Icon('cog'), # 'tango/22x22/categories/preferences-system.png'
                  parent=None,
                  flags=QtCore.Qt.Dialog ):
        super(ChangeObjectDialog, self).__init__( '', parent, flags )
        self.setWindowTitle( admin.get_verbose_name() )
        self.set_banner_logo_pixmap( from_admin_icon(icon).getQPixmap() )
        self.set_banner_title( str(title) )
        self.set_banner_subtitle( str(subtitle) )
        self.banner_widget().setStyleSheet('background-color: white;')

        model = CollectionProxy(admin_route)

        layout = QtWidgets.QHBoxLayout()
        layout.setObjectName( 'form_and_actions_layout' )
        form_widget = FormWidget(
            admin=admin, model=model, form_display=form_display,
            columns=columns, parent=self
        )
        note_layout = QtWidgets.QVBoxLayout()
        note = editors.NoteEditor( parent=self )
        note.set_value(None)
        note.setObjectName('note')
        note_layout.addWidget(form_widget)
        note_layout.addWidget(note)
        layout.addLayout(note_layout)
        model.headerDataChanged.connect(self.header_data_changed)
        form_widget.setObjectName( 'form' )
        if hasattr(admin, 'form_size') and admin.form_size:
            form_widget.setMinimumSize(admin.form_size[0], admin.form_size[1])
        self.main_widget().setLayout(layout)

        self.gui_context = FormActionGuiContext()
        self.gui_context.workspace = self
        self.gui_context.admin = admin
        self.gui_context.view = self
        self.gui_context.widget_mapper = self.findChild( QtWidgets.QDataWidgetMapper,
                                                         'widget_mapper' )

        cancel_button = QtWidgets.QPushButton(str(reject))
        cancel_button.setObjectName( 'cancel' )
        ok_button = QtWidgets.QPushButton(str(accept))
        ok_button.setObjectName( 'ok' )
        layout = QtWidgets.QHBoxLayout()
        layout.setDirection( QtWidgets.QBoxLayout.RightToLeft )
        layout.addWidget( ok_button )
        layout.addWidget( cancel_button )
        layout.addStretch()
        self.buttons_widget().setLayout( layout )
        self._change_complete(model, False)
        cancel_button.pressed.connect( self.reject )
        ok_button.pressed.connect( self.accept )
        # set the actions in the actions panel
        self.set_actions(form_actions)
        # set the value last, so the validity can be updated
        proxy = admin.get_proxy([obj])
        model.set_value(ProxyRegistry.register(proxy))
        list(model.add_columns((fn for fn, _fa in columns)))

    def render_action(self, action, parent):
        if action.render_hint == RenderHint.PUSH_BUTTON:
            return ActionPushButton(action, self.gui_context, parent)
        raise Exception('Unhandled render hint {} for {}'.format(action.render_hint, type(action)))

    @QtCore.qt_slot(list)
    def set_actions(self, actions):
        layout = self.findChild(QtWidgets.QLayout, 'form_and_actions_layout' )
        if actions and layout:
            side_panel_layout = QtWidgets.QVBoxLayout()
            actions_widget = ActionsBox(parent = self)
            actions_widget.setObjectName('actions')
            for action in actions:
                action_widget = self.render_action(action, actions_widget)
                actions_widget.layout().addWidget(action_widget)
            side_panel_layout.addWidget( actions_widget )
            side_panel_layout.addStretch()
            layout.addLayout( side_panel_layout )

    @QtCore.qt_slot(Qt.Orientation, int, int)
    def header_data_changed(self, orientation, first, last):
        if orientation == Qt.Vertical:
            model = self.sender()
            valid = variant_to_py(model.headerData(0, orientation, ValidRole))
            self._change_complete(model, valid or False)

    def _change_complete(self, model, complete):
        note = self.findChild( QtWidgets.QWidget, 'note' )
        ok_button = self.findChild( QtWidgets.QPushButton, 'ok' )
        cancel_button = self.findChild( QtWidgets.QPushButton, 'cancel' )
        if ok_button is not None and note is not None:
            ok_button.setEnabled( complete )
            ok_button.setDefault( complete )
            if complete:
                note.set_value(None)
            else:
                note.set_value(variant_to_py(model.headerData(0, Qt.Vertical, ValidMessageRole))) 
        if cancel_button is not None:
            ok_button.setDefault( not complete )

class ChangeObjectsDialog( StandaloneWizardPage ):
    """A dialog to change a list of objects.  This differs from a ListView in
    that it does not contains Actions, and has an OK button that is enabled when
    all objects are valid.

    :param objects: The object to change
    :param admin: The admin class used to create a form

    .. image:: /_static/actionsteps/change_object.png
    """

    def __init__( self,
                  objects,
                  admin_route,
                  columns,
                  action_routes,
                  invalid_rows,
                  parent = None,
                  flags = QtCore.Qt.Window ):
        super(ChangeObjectsDialog, self).__init__( '', parent, flags )
        self.banner_widget().setStyleSheet('background-color: white;')
        table_widget = editors.One2ManyEditor(
            admin_route = admin_route,
            parent = self,
            create_inline = True,
            columns=columns,
            action_routes=action_routes,
        )
        self.invalid_rows = invalid_rows
        model = table_widget.get_model()
        model.headerDataChanged.connect(self.header_data_changed)
        table_widget.set_value(objects)
        table_widget.setObjectName( 'table_widget' )
        note = editors.NoteEditor( parent=self )
        note.set_value(None)
        note.setObjectName( 'note' )
        layout = QtWidgets.QVBoxLayout()
        layout.addWidget( table_widget )
        layout.addWidget( note )
        self.main_widget().setLayout( layout )
        self.set_default_buttons()
        self.update_complete(model)

    @QtCore.qt_slot(Qt.Orientation, int, int)
    def header_data_changed(self, orientation, first, last):
        if orientation == Qt.Vertical:
            model = self.sender()
            for row in range(first, last+1):
                valid = variant_to_py(model.headerData(row, orientation, ValidRole))
                if (valid==True) and (row in self.invalid_rows):
                    self.invalid_rows.remove(row)
                    self.update_complete(model)
                elif (valid==False) and (row not in self.invalid_rows):
                    self.invalid_rows.add(row)
                    self.update_complete(model)
                elif (valid==False) and (row==min(self.invalid_rows)):
                    self.update_complete(model)

    def update_complete(self, model):
        complete = (len(self.invalid_rows)==0)
        note = self.findChild( QtWidgets.QWidget, 'note' )
        ok = self.findChild( QtWidgets.QWidget, 'accept' )
        if note != None and ok != None:
            ok.setEnabled(complete)
            if complete:
                note.set_value( None )
            else:
                row = min(self.invalid_rows)
                note.set_value(u'{0}<br/>{1}'.format(
                    ugettext(u'Please correct row {0} before proceeding.').format(row+1),
                    variant_to_py(model.headerData(row, Qt.Vertical, ValidMessageRole))
                ))

@dataclass
class ChangeObject(ActionStep):
    """
    Pop up a form for the user to change an object

    :param obj: the object to change
    :param admin: an instance of an admin class to use to edit the object

    .. attribute:: accept

        The text shown in the accept button

    .. attribute:: reject

        The text shown in the reject button

    """

    obj: typing.Any
    admin: ObjectAdmin
    form_display: Form = field(init=False)
    columns: Dict[str, typing.Union[ComboBoxDelegate, typing.Any]] = field(init=False)
    form_actions: List[Action] = field(init=False)
    admin_route: AdminRoute = field(init=False)
    accept = _('OK')
    reject = _('Cancel')

    def __post_init__(self):
        assert self.admin is not None
        self.form_display = self.admin.get_form_display()
        self.columns = self.admin.get_fields()
        self.form_actions = self.admin.get_form_actions(None)
        self.admin_route = self.admin.get_admin_route()

    def get_object( self ):
        """Use this method to get access to the object to change in unit tests

        :return: the object to change
        """
        return self.obj

    def render(self, gui_context):
        """create the dialog. this method is used to unit test
        the action step."""
        super(ChangeObject, self).gui_run(gui_context)
        dialog = ChangeObjectDialog(self.obj,
                                    self.admin_route,
                                    self.admin,
                                    self.form_display,
                                    self.columns,
                                    self.form_actions,
                                    self.accept,
                                    self.reject)
        return dialog

    def gui_run( self, gui_context ):
        dialog = self.render(gui_context)
        apply_form_state(dialog, None, self.admin.form_state)
        with hide_progress_dialog( gui_context ):
            result = dialog.exec_()
            if result == QtWidgets.QDialog.Rejected:
                raise CancelRequest()
            return self.obj


@dataclass
class ChangeObjects( ActionStep ):
    """
    Pop up a list for the user to change objects

    :param objects: a list of objects to change
    :param admin: an instance of an admin class to use to edit the objects.
    :param validate: validate all objects before allowing the user to change
        them.  If objects are not validated before showing them, only the
        visible objects will be validated.  But validation of all  objects might
        take a lot of time.

    .. image:: /_static/listactions/import_from_file_preview.png

    This action step can be customised using these attributes :

    .. attribute:: window_title

        the window title of the dialog shown

    .. attribute:: title

        the title of the dialog shown

    .. attribute:: subtitle

        the subtitle of the dialog shown

    .. attribute:: icon

        the :class:`camelot.admin.icon.Icon` in the top right corner of
        the dialog

    """

    objects: list
    admin: ObjectAdmin
    validate: bool = True
    admin_route: AdminRoute = field(init=False)
    window_title: str = field(init=False)
    columns: List[str] = field(init=False)
    action_routes: List[Action] = field(init=False)

    title = _('Data Preview')
    subtitle = _('Please review the data below.')
    icon = Icon('file-excel')
    invalid_rows = set()

    def __post_init__(self):
        self.admin_route = self.admin.get_admin_route()
        self.window_title = self.admin.get_verbose_name_plural()
        self.columns = self.admin.get_columns()
        self.action_routes = [
<<<<<<< HEAD
            action.route for action in admin.get_related_toolbar_actions(
=======
            AdminRoute._register_list_action_route(self.admin_route, action)
            for action in self.admin.get_related_toolbar_actions(
>>>>>>> 91fba598
                Qt.RightToolBarArea, 'onetomany'
            )
        ]
        if self.validate:
            validator = self.admin.get_validator()
            for row, obj in enumerate(self.objects):
                for message in validator.validate_object(obj):
                    self.invalid_rows.add(row)
                    break
                

    def get_objects( self ):
        """Use this method to get access to the objects to change in unit tests

        :return: the object to change
        """
        return self.objects

    def render( self ):
        """create the dialog. this method is used to unit test
        the action step."""
        dialog = ChangeObjectsDialog(self.admin.get_proxy(self.objects),
                                     self.admin_route,
                                     self.columns,
                                     self.action_routes,
                                     self.invalid_rows)
        dialog.setWindowTitle( str( self.window_title ) )
        dialog.set_banner_title( str( self.title ) )
        dialog.set_banner_subtitle( str( self.subtitle ) )
        dialog.set_banner_logo_pixmap( from_admin_icon(self.icon).getQPixmap() )
        #
        # the dialog cannot estimate its size, so use 75% of screen estate
        #
        desktop = QtWidgets.QApplication.desktop()
        available_geometry = desktop.availableGeometry( dialog )
        dialog.resize( available_geometry.width() * 0.75,
                       available_geometry.height() * 0.75 )
        return dialog

    def gui_run( self, gui_context ):
        dialog = self.render()
        with hide_progress_dialog( gui_context ):
            result = dialog.exec_()
            if result == QtWidgets.QDialog.Rejected:
                raise CancelRequest()
            return self.objects

class ChangeFieldDialog(StandaloneWizardPage):
    """A dialog to change a field of  an object.
    """

    def __init__( self,
                  admin,
                  field_attributes,
                  field_name,
                  field_value = None,
                  parent = None,
                  flags=QtCore.Qt.Dialog ):
        super(ChangeFieldDialog, self).__init__( '', parent, flags )
        from camelot.view.controls.editors import ChoicesEditor
        self.field_attributes = field_attributes
        self.field = field_name
        self.value = None
        self.static_field_attributes = admin.get_static_field_attributes
        self.banner_widget().setStyleSheet('background-color: white;')
        editor = ChoicesEditor(parent=self, action_routes=[])
        editor.setObjectName( 'field_choice' )
        layout = QtWidgets.QVBoxLayout()
        layout.addWidget( editor )
        self.main_widget().setLayout( layout )
        choices = [(field, str(attributes['name'])) for field, attributes in field_attributes.items()]
        choices.sort( key = lambda choice:choice[1] )
        editor.set_choices( choices + [(None,'')] )
        editor.set_value(self.field)
        self.field_changed(field_value)
        editor.editingFinished.connect( self.field_changed )
        self.set_default_buttons()
        if self.field is not None:
            value_editor = self.findChild(QtWidgets.QWidget, 'value_editor')
            if value_editor is not None:
                value_editor.setFocus()

    @QtCore.qt_slot()
    def field_changed(self, value=None):
        selected_field = ValueLoading
        editor = self.findChild( QtWidgets.QWidget, 'field_choice' )
        value_editor = self.findChild( QtWidgets.QWidget, 'value_editor' )
        if editor != None:
            selected_field = editor.get_value()
        if value_editor != None:
            value_editor.deleteLater()
        if selected_field not in (None, ValueLoading):
            self.field = selected_field
            self.value = value
            static_field_attributes = list(self.static_field_attributes([selected_field]))[0]
            # if the field is displayed in this dialog, it should be editable
            static_field_attributes['editable'] = True
            delegate = static_field_attributes['delegate'](parent = self,
                                                            **static_field_attributes)
            option = QtWidgets.QStyleOptionViewItem()
            option.version = 5
            value_editor = delegate.createEditor( self, option, None )
            value_editor.setObjectName( 'value_editor' )
            value_editor.set_field_attributes( **static_field_attributes )
            self.main_widget().layout().addWidget( value_editor )
            value_editor.editingFinished.connect( self.value_changed )
            value_editor.set_value(value)
            self.value_changed( value_editor )

    def value_changed(self, value_editor=None):
        if not value_editor:
            value_editor = self.findChild( QtWidgets.QWidget, 'value_editor' )
        if value_editor != None:
            self.value = value_editor.get_value()

@dataclass
class ChangeField( ActionStep ):
    """
    Pop up a list of fields from an object a user can change.  When the
    user selects a field, an appropriate widget is shown to change the
    value of that field.

    :param admin: the admin of the object of which to change the field
    :param field_attributes: a list of field attributes of the fields that
        can be changed.  If `None` is given, all editable fields are shown.
    :param field_name: the name of the selected field when opening the dialog
    :param field_value: the value of the selected field when opening the dialog

    This action step returns a tuple with the name of the selected field, and
    its new value.

    This action step can be customised using these attributes :

    .. attribute:: window_title

        the window title of the dialog shown

    .. attribute:: title

        the title of the dialog shown

    .. attribute:: subtitle

        the subtitle of the dialog shown

    """

    admin: ApplicationAdmin
    field_attributes: InitVar = None
    field_name: str = None
    field_value: str = None
    title = _('Replace field contents')
    subtitle = _('Select the field to update and enter its new value')

    def __post_init__(self, field_attributes):
        super( ChangeField, self ).__init__()

        if field_attributes is None:
            field_attributes = dict(self.admin.get_all_fields_and_attributes())
            not_editable_fields = []
            for key, attributes in field_attributes.items():
                if not attributes.get('editable', False):
                    not_editable_fields.append(key)
                elif attributes.get('delegate', None) in (delegates.One2ManyDelegate,):
                    not_editable_fields.append(key)
            for key in not_editable_fields:
                field_attributes.pop(key)
        self.field_attributes = field_attributes

        self.window_title = self.admin.get_verbose_name_plural()

    def render( self ):
        """create the dialog. this method is used to unit test
        the action step."""
        dialog = ChangeFieldDialog(
            self.admin, self.field_attributes, self.field_name, self.field_value
        )
        dialog.setWindowTitle( str( self.window_title ) )
        dialog.set_banner_title( str( self.title ) )
        dialog.set_banner_subtitle( str( self.subtitle ) )
        return dialog

    def gui_run( self, gui_context ):
        dialog = self.render()
        with hide_progress_dialog( gui_context ):
            result = dialog.exec_()
            if result == QtWidgets.QDialog.Rejected:
                raise CancelRequest()
            return (dialog.field, dialog.value)

<|MERGE_RESOLUTION|>--- conflicted
+++ resolved
@@ -368,12 +368,7 @@
         self.window_title = self.admin.get_verbose_name_plural()
         self.columns = self.admin.get_columns()
         self.action_routes = [
-<<<<<<< HEAD
-            action.route for action in admin.get_related_toolbar_actions(
-=======
-            AdminRoute._register_list_action_route(self.admin_route, action)
-            for action in self.admin.get_related_toolbar_actions(
->>>>>>> 91fba598
+            action.route for action in self.admin.get_related_toolbar_actions(
                 Qt.RightToolBarArea, 'onetomany'
             )
         ]
