#  ============================================================================
#
#  Copyright (C) 2007-2016 Conceptive Engineering bvba.
#  www.conceptive.be / info@conceptive.be
#
#  Redistribution and use in source and binary forms, with or without
#  modification, are permitted provided that the following conditions are met:
#      * Redistributions of source code must retain the above copyright
#        notice, this list of conditions and the following disclaimer.
#      * Redistributions in binary form must reproduce the above copyright
#        notice, this list of conditions and the following disclaimer in the
#        documentation and/or other materials provided with the distribution.
#      * Neither the name of Conceptive Engineering nor the
#        names of its contributors may be used to endorse or promote products
#        derived from this software without specific prior written permission.
#  
#  THIS SOFTWARE IS PROVIDED BY THE COPYRIGHT HOLDERS AND CONTRIBUTORS "AS IS" AND
#  ANY EXPRESS OR IMPLIED WARRANTIES, INCLUDING, BUT NOT LIMITED TO, THE IMPLIED
#  WARRANTIES OF MERCHANTABILITY AND FITNESS FOR A PARTICULAR PURPOSE ARE
#  DISCLAIMED. IN NO EVENT SHALL <COPYRIGHT HOLDER> BE LIABLE FOR ANY
#  DIRECT, INDIRECT, INCIDENTAL, SPECIAL, EXEMPLARY, OR CONSEQUENTIAL DAMAGES
#  (INCLUDING, BUT NOT LIMITED TO, PROCUREMENT OF SUBSTITUTE GOODS OR SERVICES;
#  LOSS OF USE, DATA, OR PROFITS; OR BUSINESS INTERRUPTION) HOWEVER CAUSED AND
#  ON ANY THEORY OF LIABILITY, WHETHER IN CONTRACT, STRICT LIABILITY, OR TORT
#  (INCLUDING NEGLIGENCE OR OTHERWISE) ARISING IN ANY WAY OUT OF THE USE OF THIS
#  SOFTWARE, EVEN IF ADVISED OF THE POSSIBILITY OF SUCH DAMAGE.
#
#  ============================================================================

import codecs
import copy
import datetime
import functools
import logging

import six

from ...core.item_model.proxy import AbstractModelFilter
from ...core.qt import Qt, QtGui, QtWidgets, variant_to_py, py_to_variant
from .base import Action, Mode
from .application_action import ( ApplicationActionGuiContext,
                                 ApplicationActionModelContext )
from camelot.core.exception import UserException
from camelot.core.utils import ugettext_lazy as _
from camelot.view.art import Icon

from openpyxl import Workbook
from openpyxl.styles import Font, Border, Side, NamedStyle, PatternFill
from openpyxl.utils import get_column_letter

LOGGER = logging.getLogger( 'camelot.admin.action.list_action' )

class ListActionModelContext( ApplicationActionModelContext ):
    """On top of the attributes of the 
    :class:`camelot.admin.action.application_action.ApplicationActionModelContext`, 
    this context contains :
        
    .. attribute:: selection_count
    
        the number of selected rows.
        
    .. attribute:: collection_count
    
        the number of rows in the list.
        
    .. attribute:: selected_rows
    
        an ordered list with tuples of selected row ranges.  the range is
        inclusive.
        
    .. attribute:: current_row
    
        the current row in the list if a cell is active
    
    .. attribute:: current_column
    
        the current column in the table if a cell is active
    
    .. attribute:: current_field_name
    
        the name of the field displayed in the current column
        
    .. attribute:: session
    
        The session to which the objects in the list belong.

    .. attribute:: proxy

        A :class:`camelot.core.item_model.AbstractModelProxy` object that gives
        access to the objects in the list

    .. attribute:: field_attributes
    
        The field attributes of the field to which the list relates, for example
        the attributes of Person.addresses if the list is the list of addresses
        of the Person.
       
    The :attr:`collection_count` and :attr:`selection_count` attributes allow the 
    :meth:`model_run` to quickly evaluate the size of the collection or the
    selection without calling the potentially time consuming methods
    :meth:`get_collection` and :meth:`get_selection`.

    """
    
    def __init__( self ):
        super( ListActionModelContext, self ).__init__()
        self.proxy = None
        self.admin = None
        self.current_row = None
        self.current_column = None
        self.current_field_name = None
        self.selection_count = 0
        self.collection_count = 0
        self.selected_rows = []
        self.field_attributes = dict()
        
    def get_selection( self, yield_per = None ):
        """
        :param yield_per: an integer number giving a hint on how many objects
            should fetched from the database at the same time.
        :return: a generator over the objects selected
        """
        # during deletion or duplication, the collection might
        # change, while the selection remains the same, so we should
        # be careful when using the collection to generate selection data
        for (first_row, last_row) in self.selected_rows:
            for obj in self.proxy[first_row:last_row + 1]:
                yield obj

    def get_collection( self, yield_per = None ):
        """
        :param yield_per: an integer number giving a hint on how many objects
            should fetched from the database at the same time.
        :return: a generator over the objects in the list
        """
        for obj in self.proxy[0:self.collection_count]:
            yield obj
            
    def get_object( self ):
        """
        :return: the object displayed in the current row or None
        """
        if self.current_row != None:
            for obj in self.proxy[self.current_row:self.current_row+1]:
                return obj
        
class ListActionGuiContext( ApplicationActionGuiContext ):
    """The context for an :class:`Action` on a table view.  On top of the attributes of the 
    :class:`camelot.admin.action.application_action.ApplicationActionGuiContext`, 
    this context contains :

    .. attribute:: item_view
    
       the :class:`QtWidgets.QAbstractItemView` class that relates to the table 
       view on which the widget will be placed.
       
    .. attribute:: view
    
       a :class:`camelot.view.controls.view.AbstractView` class that represents
       the view in which the action is triggered.
       
    .. attribute:: field_attributes
    
       a dictionary with the field attributes of the list.  This dictionary will
       be filled in case if the list displayed is related to a field on another
       object.  For example, the list of addresses of Person will have the field
       attributes of the Person.addresses field when displayed on the Person 
       form.
       
    """
        
    model_context = ListActionModelContext
    
    def __init__( self ):
        super( ListActionGuiContext, self ).__init__()
        self.item_view = None
        self.view = None
        self.field_attributes = dict()

    def get_window(self):
        if self.item_view is not None:
            return self.item_view.window()
        return super(ListActionGuiContext, self).get_window()

    def create_model_context( self ):
        context = super( ListActionGuiContext, self ).create_model_context()
        context.field_attributes = copy.copy( self.field_attributes )
        current_row, current_column, current_field_name = None, None, None
        model = None
        collection_count = 0
        selection_count = 0
        selected_rows = []
        if self.item_view is not None:
            current_index = self.item_view.currentIndex()
            if current_index.isValid():
                current_row = current_index.row()
                current_column = current_index.column()
            model = self.item_view.model()
            if model is not None:
                collection_count = model.rowCount()
                if current_column is not None:
                    current_field_name = variant_to_py(
                        model.headerData(
                            current_column, Qt.Horizontal, Qt.UserRole
                        )
                    )
            if self.item_view.selectionModel() is not None:
                selection = self.item_view.selectionModel().selection()
                for i in range( len( selection ) ):
                    selection_range = selection[i]
                    rows_range = ( selection_range.top(), selection_range.bottom() )
                    selected_rows.append( rows_range )
                    selection_count += ( rows_range[1] - rows_range[0] ) + 1
        context.selection_count = selection_count
        context.collection_count = collection_count
        context.selected_rows = selected_rows
        context.current_row = current_row
        context.current_column = current_column
        context.current_field_name = current_field_name
        context.proxy = model.get_value()
        return context
        
    def copy( self, base_class = None ):
        new_context = super( ListActionGuiContext, self ).copy( base_class )
        new_context.item_view = self.item_view
        new_context.view = self.view
        return new_context

class CallMethod( Action ):
    """
    Call a method on all objects in a selection, and flush the
    session.
    
    :param verbose_name: the name of the action, as it should appear
        to the user
    :param method: the method to call on the objects
    :param enabled: method to call on objects to verify if the action is
        enabled, by default the action is always enabled
        
    This action can be used either within :attr:`list_actions` or within
    :attr:`form_actions`.
    """
        
    def __init__( self, verbose_name, method, enabled=None ):
        self.verbose_name = verbose_name
        self.method = method
        self.enabled = enabled
        
    def model_run( self, model_context ):
        from camelot.view.action_steps import ( UpdateProgress, 
                                                FlushSession,
                                                UpdateObjects )
        step = max( 1, model_context.selection_count / 100 )
        for i, obj in enumerate( model_context.get_selection() ):
            if i%step == 0:
                yield UpdateProgress( i, model_context.selection_count )
            self.method( obj )
            # the object might have changed without the need to be flushed
            # to the database
            yield UpdateObjects((obj,))
        yield FlushSession(model_context.session)
        
    def get_state( self, model_context ):
        state = super( CallMethod, self ).get_state( model_context )
        if self.enabled != None:
            for obj in model_context.get_selection():
                if not self.enabled( obj ):
                    state.enabled = False
                    break
        return state
            
class ListContextAction( Action ):
    """An base class for actions that should only be enabled if the
    gui_context is a :class:`ListActionModelContext`
    """
    
    def get_state( self, model_context ):
        state = super( ListContextAction, self ).get_state( model_context )
        if isinstance( model_context, ListActionModelContext ):
            state.enabled = True
        else:
            state.enabled = False
        return state

class RowNumberAction( Action ):
    """
    An action that simply displays the current row number as its name to
    the user.
    """

    def get_state( self, model_context ):
        state = super(RowNumberAction, self).get_state(model_context)
        state.verbose_name = six.text_type(model_context.current_row + 1)
        return state

class EditAction( ListContextAction ):
    """A base class for an action that will modify the model, it will be
    disabled when the field_attributes for the relation field are set to 
    not-editable.
    """

    def get_state( self, model_context ):
        state = super( EditAction, self ).get_state( model_context )
        if isinstance( model_context, ListActionModelContext ):
            editable = model_context.field_attributes.get( 'editable', True )
            if editable == False:
                state.enabled = False
        return state

class OpenFormView( ListContextAction ):
    """Open a form view for the current row of a list."""
    
    shortcut = QtGui.QKeySequence.Open
    icon = Icon('tango/16x16/places/folder.png')
    tooltip = _('Open')
    # verbose name is set to None to avoid displaying it in the vertical
    # header of the table view
    verbose_name = None

    def model_run(self, model_context):
        from camelot.view import action_steps
        yield action_steps.OpenFormView(objects=None, admin=model_context.admin)

    def get_state( self, model_context ):
        state = Action.get_state(self, model_context)
        state.verbose_name = six.text_type(model_context.current_row + 1)
        return state

class ChangeAdmin( Action ):
    """Change the admin of a tableview, this action is used to switch from
    one subclass to another in a table view.
    """
    
    def __init__(self, admin):
        super(ChangeAdmin, self).__init__()
        self.admin = admin
    
    def model_run(self, model_context):
        from camelot.view import action_steps
        yield action_steps.UpdateTableView(self.admin,
                                           self.admin.get_query())
    
class DuplicateSelection( EditAction ):
    """Duplicate the selected rows in a table"""
    
    # no shortcut here, as this is too dangerous if the user
    # presses the shortcut without being aware of the consequences
    icon = Icon('tango/16x16/actions/edit-copy.png')
    tooltip = _('Duplicate')
    verbose_name = _('Duplicate')
    
    def model_run( self, model_context ):
        from camelot.view import action_steps
        admin = model_context.admin
        new_objects = list()
        updated_objects = set()
        for i, obj in enumerate(model_context.get_selection()):
            yield action_steps.UpdateProgress(i, 
                                              model_context.selection_count,
                                              self.verbose_name )
            new_object = admin.copy(obj)
            model_context.proxy.append(new_object)
            new_objects.append(new_object)
            updated_objects.update(set(admin.get_depending_objects(new_object)))
        yield action_steps.CreateObjects(new_objects)
        yield action_steps.UpdateObjects(updated_objects)
        yield action_steps.FlushSession(model_context.session)
            
class DeleteSelection( EditAction ):
    """Delete the selected rows in a table"""
    
    shortcut = QtGui.QKeySequence.Delete
    icon = Icon('tango/16x16/places/user-trash.png')
    tooltip = _('Delete')
    verbose_name = _('Delete')
    
    def gui_run( self, gui_context ):
        #
        # if there is an open editor on a row that will be deleted, there
        # might be an assertion failure in QT, or the data of the editor 
        # might be pushed to the row that replaces the deleted one
        #
        gui_context.item_view.close_editor()
        super( DeleteSelection, self ).gui_run( gui_context )
        # this refresh call could be avoided if the removal of an object
        # in the collection through the DeleteObject action step handled this
        gui_context.item_view.model().refresh()
        gui_context.item_view.clearSelection()

    def model_run( self, model_context ):
        from camelot.view import action_steps
        if model_context.selection_count <= 0:
            raise StopIteration
        admin = model_context.admin
        objects_to_remove = list( model_context.get_selection() )
        #
        # it might be impossible to determine the depending objects once
        # the object has been removed from the collection
        #
        depending_objects = set()
        for o in objects_to_remove:
            depending_objects.update( set( admin.get_depending_objects( o ) ) )
        for i, obj in enumerate( objects_to_remove ):
            yield action_steps.UpdateProgress( i, 
                                               model_context.selection_count,
                                               _('Removing') )
            #
            # We should not update depending objects that have
            # been deleted themselves
            #
            try:
                depending_objects.remove( obj )
            except KeyError:
                pass
            for step in self.handle_object( model_context, obj ):
                yield step
        yield action_steps.UpdateObjects(depending_objects)
        yield action_steps.FlushSession( model_context.session )
        
    def handle_object( self, model_context, obj ):
        from camelot.view import action_steps
        model_context.proxy.remove(obj)
        yield action_steps.DeleteObjects((obj,))
        model_context.admin.delete(obj)

class AbstractToPrevious(object):
    shortcut = QtGui.QKeySequence.MoveToPreviousPage
    icon = Icon('tango/16x16/actions/go-previous.png')
    tooltip = _('Previous')
    verbose_name = _('Previous')
    
class ToPreviousRow( AbstractToPrevious, ListContextAction ):
    """Move to the previous row in a table"""

    def gui_run( self, gui_context ):
        item_view = gui_context.item_view
        selection = item_view.selectedIndexes()
        rows = item_view.model().rowCount()
        if rows <= 0:
            return
        if selection:
            current_row = selection[0].row()
            previous_row = ( current_row - 1 ) % rows
        else:
            previous_row = 0
        item_view.selectRow( previous_row )

    def get_state( self, model_context ):
        state = super( ToPreviousRow, self ).get_state( model_context )
        #if state.enabled:
        #    state.enabled = ( model_context.current_row > 0 )
        return state

class AbstractToFirst(object):
    shortcut = QtGui.QKeySequence.MoveToStartOfDocument
    icon = Icon('tango/16x16/actions/go-first.png')
    tooltip = _('First')
    verbose_name = _('First')

class ToFirstRow( AbstractToFirst, ToPreviousRow ):
    """Move to the first row in a table"""

    def gui_run( self, gui_context ):
        gui_context.item_view.selectRow( 0 )

class AbstractToNext(object):
    shortcut = QtGui.QKeySequence.MoveToNextPage
    icon = Icon('tango/16x16/actions/go-next.png')
    tooltip = _('Next')
    verbose_name = _('Next')
    
class ToNextRow( AbstractToNext, ListContextAction ):
    """Move to the next row in a table"""
    
    def gui_run( self, gui_context ):
        item_view = gui_context.item_view
        selection = item_view.selectedIndexes()
        rows = item_view.model().rowCount()
        if rows <= 0:
            return
        if selection:
            current_row = selection[0].row()
            next_row = ( current_row + 1 ) % rows
        else:
            next_row = 0
        item_view.selectRow( next_row )

    def get_state( self, model_context ):
        state = super( ToNextRow, self ).get_state( model_context )
        #if state.enabled:
        #    max_row = model_context.collection_count - 1
        #    state.enabled = ( model_context.current_row < max_row )
        return state

class AbstractToLast(object):
    shortcut = QtGui.QKeySequence.MoveToEndOfDocument
    icon = Icon('tango/16x16/actions/go-last.png')
    tooltip = _('Last')
    verbose_name = _('Last')
    
class ToLastRow( AbstractToLast, ToNextRow ):
    """Move to the last row in a table"""

    def gui_run( self, gui_context ):
        item_view = gui_context.item_view
        item_view.selectRow( item_view.model().rowCount() - 1 )

class SaveExportMapping( Action ):
    """
    Save the user defined order of columns to export
    """

    verbose_name = _('Save')
    tooltip = _('Save the order of the columns for future use')

    def __init__(self, settings):
        self.settings = settings

    def read_mappings(self):
        self.settings.sync()
        mappings = dict()
        number_of_mappings = self.settings.beginReadArray('mappings')
        for i in range(number_of_mappings):
            self.settings.setArrayIndex(i)
            name = variant_to_py(self.settings.value('name', py_to_variant(b'')))
            number_of_columns = self.settings.beginReadArray('columns')
            columns = list()
            for j in range(number_of_columns):
                self.settings.setArrayIndex(j)
                field = variant_to_py(self.settings.value('field',
                                                          py_to_variant(b'')))
                columns.append(field)
            self.settings.endArray()
            mappings[name] = columns
        self.settings.endArray()
        return mappings

    def write_mappings(self, mappings):
        self.settings.beginWriteArray('mappings')
        for i, (name, columns) in enumerate(mappings.items()):
            self.settings.setArrayIndex(i)
            self.settings.setValue('name', name)
            self.settings.beginWriteArray('columns')
            for j, column in enumerate(columns):
                self.settings.setArrayIndex(j)
                self.settings.setValue('field', column)
            self.settings.endArray()
        self.settings.endArray()
        self.settings.sync()

    def model_run(self, model_context):
        from ..object_admin import ObjectAdmin
        from camelot.view import action_steps

        class ExportMappingOptions(object):

            def __init__(self):
                self.name = None

            class Admin(ObjectAdmin):
                list_display = ['name']
                field_attributes = {'name': {'editable': True,
                                             'nullable': False}}

        if model_context.collection_count:
            mappings = self.read_mappings()
            options = ExportMappingOptions()
            yield action_steps.ChangeObject(options)
            columns = [column_mapping.field for column_mapping in model_context.get_collection() if column_mapping.field]
            mappings[options.name] = columns
            self.write_mappings(mappings)

class RestoreExportMapping( SaveExportMapping ):
    """
    Restore the user defined order of columns to export
    """

    verbose_name = _('Restore')
    tooltip = _('Restore the previously stored order of the columns')

    def model_run(self, model_context):
        from camelot.view import action_steps

        mappings = self.read_mappings()
        mapping_names = [(k,k) for k in six.iterkeys(mappings)]
        mapping_name = yield action_steps.SelectItem(mapping_names)
        if mapping_name is not None:
            fields = mappings[mapping_name]
            for i, column_mapping in enumerate(model_context.get_collection()):
                if i<len(fields):
                    # the stored field might no longer exist
                    for field, _name in model_context.admin.field_choices:
                        if field==fields[i]:
                            column_mapping.field = fields[i]
                            break
                else:
                    column_mapping.field = None
            yield action_steps.UpdateObjects(model_context.get_collection())

class RemoveExportMapping( SaveExportMapping ):
    """
    Remove a user defined order of columns to export
    """

    verbose_name = _('Remove')
    tooltip = _('Remove the previously stored order of the columns')

    def model_run(self, model_context):
        from camelot.view import action_steps
    
        mappings = self.read_mappings()
        mapping_names = [(k,k) for k in six.iterkeys(mappings)]
        mapping_name = yield action_steps.SelectItem(mapping_names)
        if mapping_name is not None:
            mappings.pop(mapping_name)
            self.write_mappings(mappings)


class ClearMapping(Action):
    """
    Clear a selection of mappings
    """

    verbose_name = _('Clear')

    def model_run(self, model_context):
        from camelot.view import action_steps

        cleared_mappings = list()
        for mapping in model_context.get_selection():
            if mapping.field is not None:
                mapping.field = None
                cleared_mappings.append(mapping)
        yield action_steps.UpdateObjects(cleared_mappings)


class ExportSpreadsheet( ListContextAction ):
    """Export all rows in a table to a spreadsheet"""
    
    icon = Icon('tango/16x16/mimetypes/x-office-spreadsheet.png')
    tooltip = _('Export to MS Excel')
    verbose_name = _('Export to MS Excel')

    max_width = 40
    font_name = 'Calibri'
    
    def model_run( self, model_context ):
        from decimal import Decimal
        from camelot.view.import_utils import ( ColumnMapping,
                                                ColumnSelectionAdmin )
        from camelot.view.utils import ( local_date_format, 
                                         local_datetime_format,
                                         local_time_format )
        from camelot.view import action_steps
        #
        # Select the columns that need to be exported
        # 
        yield action_steps.UpdateProgress(text=_('Prepare export'))
        admin = model_context.admin
        settings = admin.get_settings()
        settings.beginGroup('export_spreadsheet')
        all_fields = admin.get_all_fields_and_attributes()
        field_choices = [(f,six.text_type(entity_fa['name'])) for f,entity_fa in
                         six.iteritems(all_fields) ]
        field_choices.sort(key=lambda field_tuple:field_tuple[1])
        row_data = [None] * len(all_fields)
        column_range = six.moves.range(len(all_fields))
        mappings = []
        for i, default_field in six.moves.zip_longest(column_range,
                                                      admin.get_columns(),
                                                      fillvalue=(None,None)):
            mappings.append(ColumnMapping(i, [row_data], default_field[0]))
            
        mapping_admin = ColumnSelectionAdmin(admin, field_choices=field_choices)
        mapping_admin.related_toolbar_actions = [SaveExportMapping(settings),
                                                 RestoreExportMapping(settings),
                                                 RemoveExportMapping(settings),
                                                 ClearMapping(),
                                                 ]
        change_mappings = action_steps.ChangeObjects(mappings, mapping_admin)
        change_mappings.title = _('Select field')
        change_mappings.subtitle = _('Specify for each column the field to export')
        yield change_mappings
        settings.endGroup()
        columns = []
        for i, mapping in enumerate(mappings):
            if mapping.field is not None:
                columns.append((mapping.field, all_fields[mapping.field]))
        #
        # setup worksheet
        #
        yield action_steps.UpdateProgress( text = _('Create worksheet') )
        workbook = Workbook()
        #Workbook contains by default an sheet
        worksheet = workbook.active
        worksheet.title = 'Sheet1'
        
        #
        # write styles
        #
        title_style = NamedStyle(name='title_style',
                                font=Font(name=self.font_name,
                                          bold=True,
                                          size=12)
                                )        
        
        header_style = NamedStyle(name='header_style', 
                                  font=Font(bold=True,
                                            name=self.font_name,
                                            color='FFFFFF',
                                            size=10),
                                  fill=PatternFill(fill_type='solid',
                                                   start_color='4F81BD',
                                                   end_color='4F81BD'),
                                  border=Border(top=Side(style='thin',
                                                         color='95B3D7'),
                                                bottom=Side(style='thin',
                                                            color='95B3D7'))
                                  )
    
        table_fill_odd = NamedStyle(name='table_fill_odd', 
                                    font=Font(name=self.font_name,
                                              size=10), 
                                    fill=PatternFill(fill_type='solid', 
                                                     start_color='C6D9F0', 
                                                     end_color='C6D9F0')
                                    )
    
        table_fill_even = NamedStyle(name='table_fill_even', 
                                     font=Font(name=self.font_name,
                                               size=10), 
                                     fill=PatternFill(fill_type='solid', 
                                                      start_color='FFFFFF', 
                                                      end_color='FFFFFF')
                                     )
    
        border_bottom = Border(bottom=Side(style='thin', color='95B3D7'))
        border_left = Border(bottom=border_bottom.bottom, left=Side(style='thin', color='95B3D7'))
        border_right = Border(bottom=border_bottom.bottom, right=Side(style='thin', color='95B3D7'))        
        
        worksheet.cell(row=1, column=1).value = admin.get_verbose_name_plural()
        worksheet.cell(row=1, column=1).style = title_style
        
        #
        # create some patterns and formats
        #
        date_format = local_date_format()
        datetime_format = local_datetime_format()
        time_format = local_time_format()

        #
        # write headers
        #
        worksheet.auto_filter.ref = 'A2:' + get_column_letter(len(columns)) + '2' 
        field_names = []
        for i, (name, field_attributes) in enumerate( columns ):
            verbose_name = six.text_type( field_attributes.get( 'name', name ) )
            field_names.append( name )
            name = six.text_type( name )
            
            if i == 0:
                header_style.border = border_left
            elif i == len( columns ) - 1:
                header_style.border = border_right
            else:
                header_style.border = border_bottom
            worksheet.cell(row=2, column=i+1).value = verbose_name
            worksheet.cell(row=2, column=i+1).style = header_style
                
            if len( name ) < 8:
                worksheet.column_dimensions[get_column_letter(i+1)].width = 8 * 1.3
            else:
                worksheet.column_dimensions[get_column_letter(i+1)].width = len( verbose_name ) * 1.3
        
        worksheet.auto_filter.add_filter_column(0, [])
        
        #
        # write data
        #
        offset = 3
        static_attributes = list(admin.get_static_field_attributes(field_names)) 
        for j, obj in enumerate( model_context.get_collection( yield_per = 100 ) ):
            dynamic_attributes = admin.get_dynamic_field_attributes( obj, 
                                                                     field_names )
            row = offset + j
            if j % 100 == 0:
                yield action_steps.UpdateProgress( j, model_context.collection_count )
            fields = enumerate(six.moves.zip(field_names, 
                                             static_attributes,
                                             dynamic_attributes))
            for i, (name, attributes, delta_attributes) in fields:
                attributes.update( delta_attributes )
                value = getattr( obj, name )
                format_string = 'General'
                if value is not None:
                    if isinstance( value, Decimal ):
                        format_string = '0.00'
                    elif isinstance( value, list ):
                        separator = attributes.get('separator', u', ')
                        value = separator.join([six.text_type(el) for el in value])
                    elif isinstance( value, float ):
                        precision = attributes.get( 'precision', 2 )
                        format_string = '0.' + '0'*precision
                    elif isinstance( value, int ):
                        format_string = '0'
                    elif isinstance( value, datetime.date ):
                        format_string = date_format
                    elif isinstance( value, datetime.datetime ):
                        format_string = datetime_format
                    elif isinstance( value, datetime.time ):
                        format_string = time_format
                    elif attributes.get('to_string') is not None:
                        value = attributes['to_string'](value)
                    else:
                        value = six.text_type( value )
                else:
                    # empty cells should be filled as well, to get the
                    # borders right
                    value = ''
                        
                worksheet.cell(row=row, column=i+1).value = value
                
                if(row % 2 == 0):
                    if i == 0:
                        table_fill_even.border = border_left
                    elif i == len(columns) - 1:
                        table_fill_even.border = border_right
                    else:
                        table_fill_even.border = border_bottom
                    worksheet.cell(row=row, column=i+1).style = table_fill_even
                else:
                    if i == 0:
                        table_fill_odd.border = border_left 
                    elif i == len(columns) - 1:
                        table_fill_odd.border = border_right
                    else:
                        table_fill_odd.border = border_bottom
                    worksheet.cell(row=row, column=i+1).style = table_fill_odd

                min_width = len( six.text_type( value ) ) * 1
                worksheet.column_dimensions[get_column_letter(i+1)].width = min(self.max_width, max(
                    min_width, 
                    worksheet.column_dimensions[get_column_letter(i+1)].width)
                                                                               )
                #number_format must be set at the end, otherwise it will not be applied
                worksheet.cell(row=row, column=i+1).number_format = format_string

        yield action_steps.UpdateProgress( text = _('Saving file') )
        filename = action_steps.OpenFile.create_temporary_file( '.xls' )
        workbook.save( filename )
        yield action_steps.UpdateProgress( text = _('Opening file') )
        yield action_steps.OpenFile( filename )
    
class PrintPreview( ListContextAction ):
    """Print all rows in a table"""
    
    icon = Icon('tango/16x16/actions/document-print-preview.png')
    tooltip = _('Print Preview')
    verbose_name = _('Print Preview')

    def model_run( self, model_context ):
        from camelot.view import action_steps
        columns = model_context.admin.get_columns()
        
        table = []
        fields = [field for field, _field_attributes in columns]
        to_strings = [field_attributes['to_string'] for _field, field_attributes in columns]
        column_range = six.moves.range( len( columns ) )
        for obj in model_context.get_collection():
            table.append( [to_strings[i]( getattr( obj, fields[i] ) ) for i in column_range] )
        context = {
          'title': model_context.admin.get_verbose_name_plural(),
          'table': table,
          'columns': [field_attributes['name'] for _field, field_attributes in columns],
        }
        yield action_steps.PrintJinjaTemplate( template = 'list.html',
                                               context = context )

class SelectAll( ListContextAction ):
    """Select all rows in a table"""
    
    verbose_name = _('Select &All')
    shortcut = QtGui.QKeySequence.SelectAll
    tooltip = _('Select all rows in the table')

    def gui_run( self, gui_context ):
        gui_context.item_view.selectAll()
        
class ImportFromFile( EditAction ):
    """Import a csv file in the current table"""
    
    verbose_name = _('Import from file')
    icon = Icon('tango/16x16/mimetypes/text-x-generic.png')
    tooltip = _('Import from file')

    def model_run( self, model_context ):
        import os.path
        import chardet
        from camelot.view import action_steps
        from camelot.view.import_utils import ( UnicodeReader, 
                                                RowData, 
                                                RowDataAdmin,
                                                XlsReader,
                                                ColumnMapping,
                                                ColumnMappingAdmin )
        file_names = yield action_steps.SelectFile()
        for file_name in file_names:
            yield action_steps.UpdateProgress( text = _('Reading data') )
            #
            # read the data into temporary row_data objects
            #
            if os.path.splitext( file_name )[-1] in ('.xls', '.xlsx'):
                items = list(XlsReader(file_name))
            else:
                detected = chardet.detect(open(file_name, 'rb').read())['encoding']
                enc = detected or 'utf-8'
                items = list(UnicodeReader(codecs.open(file_name, encoding=enc), encoding = enc ))
            collection = [ RowData(i, row_data) for i, row_data in enumerate( items ) ]
            if len( collection ) < 1:
                raise UserException( _('No data in file' ) )
            #
            # select columns to import
            #
            admin = model_context.admin
            default_fields = [field for field, fa in admin.get_columns() 
                              if fa.get('editable', True)]
            mappings = []
            # 
            # it should be possible to select not editable fields, to be able to
            # import foreign keys, these are not editable by default, it might
            # be better to explicitly allow foreign keys, but this info is not
            # in the field attributes
            #
            all_fields = [(f,six.text_type(entity_fa['name'])) for f,entity_fa in 
                         six.iteritems(admin.get_all_fields_and_attributes()) if entity_fa.get('from_string')]
            all_fields.sort(key=lambda field_tuple:field_tuple[1])
            for i, default_field in six.moves.zip_longest(six.moves.range(len(all_fields)),
                                                          default_fields):
                mappings.append(ColumnMapping(i, items, default_field))
            
    
            column_mapping_admin = ColumnMappingAdmin(admin,
                                                      field_choices=all_fields)
    
            change_mappings = action_steps.ChangeObjects(mappings, 
                                                         column_mapping_admin)
            change_mappings.title = _('Select import column')
            change_mappings.subtitle = _('Select for each column in which field it should be imported')
            yield change_mappings
            #
            # validate the temporary data
            #
            row_data_admin = RowDataAdmin(admin, mappings)
            yield action_steps.ChangeObjects( collection, row_data_admin )
            #
            # Ask confirmation
            #
            yield action_steps.MessageBox( icon = QtWidgets.QMessageBox.Warning, 
                                           title = _('Proceed with import'), 
                                           text = _('Importing data cannot be undone,\n'
                                                    'are you sure you want to continue') )
            #
            # import the temporary objects into real objects
            #
            with model_context.session.begin():
                for i,row in enumerate(collection):
                    new_entity_instance = admin.entity()
                    for field_name, attributes in row_data_admin.get_columns():
                        from_string = attributes['from_string']
                        setattr(
                            new_entity_instance,
                            attributes['original_field'],
                            from_string(getattr(row, field_name))
                        )
                    admin.add( new_entity_instance )
                    # in case the model is a collection proxy, the new objects should
                    # be appended
                    model_context.proxy.append(new_entity_instance)
                    yield action_steps.UpdateProgress( i, len( collection ), _('Importing data') )
                yield action_steps.FlushSession( model_context.session )
            yield action_steps.Refresh()
        

class ReplaceFieldContents( EditAction ):
    """Select a field an change the content for a whole selection"""
    
    verbose_name = _('Replace field contents')
    tooltip = _('Replace the content of a field for all rows in a selection')
    icon = Icon('tango/16x16/actions/edit-find-replace.png')
    message = _('Field is not editable')
    resolution = _('Only select editable rows')
    shortcut = QtGui.QKeySequence.Replace

    def gui_run( self, gui_context ):
        #
        # if there is an open editor on a row that will be deleted, there
        # might be an assertion failure in QT, or the data of the editor 
        # might be pushed to the changed row
        #
        gui_context.item_view.close_editor()
        super(ReplaceFieldContents, self ).gui_run(gui_context)

    def model_run( self, model_context ):
        from camelot.view import action_steps
        field_name, value = yield action_steps.ChangeField(
            model_context.admin,
            field_name = model_context.current_field_name
        )
        yield action_steps.UpdateProgress( text = _('Replacing field') )
        dynamic_field_attributes = model_context.admin.get_dynamic_field_attributes
        with model_context.session.begin():
            for obj in model_context.get_selection():
                dynamic_fa = list(dynamic_field_attributes(obj, [field_name]))[0]
                if dynamic_fa.get('editable', True) == False:
                    raise UserException(self.message, resolution=self.resolution)
                setattr( obj, field_name, value )
                # dont rely on the session to update the gui, since the objects
                # might not be in a session
            yield action_steps.UpdateObjects(model_context.get_selection())
            yield action_steps.FlushSession(model_context.session)


<<<<<<< HEAD
=======
class FieldFilter(object):
    """
    Helper class for the `SetFilters` action that allows the user to
    configure a filter on an individual field.
    """

    def __init__(self, field_name=None, value=None):
        self.field_name = field_name
        self.value = value

>>>>>>> f1d7b1f3
class SetFilters(Action, AbstractModelFilter):
    """
    Apply a set of filters on a list.
    This action differs from those in `list_filter` in the sense that it will
    pop up a dialog to configure a complete filter and wont allow the user
    to apply filters from within its widget.
    """

    verbose_name = _('Find')
    tooltip = _('Filter the data')
    icon = Icon('tango/16x16/actions/system-search.png')

    def filter(self, it, field_filters):
        if field_filters is None:
            for obj in it:
                yield obj
        else:
            for obj in it:
                for field_filter in field_filters:
                    if field_filter.field_name is not None:
                        if getattr(obj, field_filter.field_name) != field_filter.value:
                            break
                else:
                    yield obj

    def get_field_name_choices(self, model_context):
        """
        :return: a list of choices with the fields the user can select to
           filter upon.
        """
        field_attributes = model_context.admin.get_all_fields_and_attributes()
        field_choices = [(f, six.text_type(fa['name'])) for f, fa in six.iteritems(field_attributes)]
        field_choices.sort(key=lambda choice:choice[1])
        return field_choices

    def get_field_value_choices(self, model_context, field_filter):
        """
        :param field_filter: `FieldFilter` the filter the user is configuring.
        :return: for a specific field name, the list of values from which the
           user can select to filter upon.
        """
        field_name = field_filter.field_name
        if field_name is None:
            return []
        field_attributes = model_context.admin.get_field_attributes(field_name)
        to_string = field_attributes.get('to_string', six.text_type)
        values = set(getattr(obj, field_name) for obj in model_context.get_collection())
        return [(value, to_string(value)) for value in values]

    def model_run( self, model_context ):
        from camelot.admin.object_admin import ObjectAdmin
        from camelot.view import action_steps
        from camelot.view.controls import delegates
<<<<<<< HEAD
=======

        # prepare a number of filters, for easy access
        filters = [FieldFilter() for i in range(10)]
>>>>>>> f1d7b1f3

        class FieldFilter(object):
            """
            Helper class for the `SetFilters` action that allows the user to
            configure a filter on an individual field.
            """
        
            def __init__(self, field_attributes, field_name=None, value=None):
                self._field_attributes = field_attributes
                self.field_name = field_name
                self.value = value
        
            class Admin(ObjectAdmin):
                list_display = ['field_name', 'value']
                field_attributes = {
                    'field_name': {
                        'name': _('Name'),
                        'editable': True,
                        'delegate': delegates.ComboBoxDelegate,
                        'choices': lambda field:[
                            (f, fa['name']) for f, fa in six.iteritems(field._field_attributes)
                        ]
                        },
                }
        
        if model_context.mode_name == 'clear':
            yield action_steps.SetFilter(self, None)
            return
        elif model_context.mode_name == 'change':
            # don't just modify the old filters, but create new filters
            # each time
            old_filters = model_context.proxy.get_filter(self) or []
            for old_filter, new_filter in zip(old_filters, filters):
                if old_filter.field_name is not None:
                    new_filter.field_name = old_filter.field_name
                    new_filter.value = old_filter.value

        current_field_name = model_context.current_field_name
        current_field_value  = None
        current_obj = model_context.get_object()

        # if a field was selected when calling the action, use that
        # field for the first empty filter
        if (current_field_name is not None) and (current_obj is not None):
            current_field_value = getattr(current_obj, current_field_name)
            for field_filter in filters:
                if field_filter.field_name is None:
                    field_filter.field_name = current_field_name
                    field_filter.value = current_field_value
                    break

        field_name_choices = self.get_field_name_choices(model_context)
        field_value_choices = functools.partial(self.get_field_value_choices, model_context)

        class FieldFilterAdmin(ObjectAdmin):
            list_display = ['field_name', 'value']
            field_attributes = {
                'field_name': {
                    'name': _('Name'),
                    'editable': True,
                    'delegate': delegates.ComboBoxDelegate,
                    'choices':field_name_choices
                    },
                'value': {
                    'name': _('Value'),
                    'editable': True,
                    'delegate': delegates.ComboBoxDelegate,
                    'choices': field_value_choices,
                    },
            }

        filter_admin = FieldFilterAdmin(model_context.admin, FieldFilter)
        change_filters = action_steps.ChangeObjects(filters, filter_admin)
        change_filters.title = _('Filter')
        change_filters.subtitle = _('Select field and value')
        yield change_filters
        for field_filter in filters:
            if field_filter.field_name is not None:
                break
        else:
<<<<<<< HEAD
            filters = []
            current_field_name = model_context.current_field_name
            current_field_value  = None
            current_obj = model_context.get_object()
            field_attributes = model_context.admin.get_all_fields_and_attributes()
            if (current_field_name is not None) and (current_obj is not None):
                current_field_value = getattr(current_obj, current_field_name)
                filters.append(FieldFilter(field_attributes, current_field_name, current_field_value))

            for k, v in six.iteritems(field_attributes):
                filters.append(FieldFilter(field_attributes))

            filter_admin = model_context.admin.get_related_admin(FieldFilter)
            change_filters = action_steps.ChangeObjects(filters, filter_admin)
            change_filters.title = _('Filter')
            change_filters.subtitle = _('Select field and value')
            for field_filter in filters:
                if field_filter.field_name is not None:
                    break
            else:
                yield action_steps.SetFilter(self, None)
            yield action_steps.SetFilter(self, filters)
=======
            yield action_steps.SetFilter(self, None)
        yield action_steps.SetFilter(self, filters)
>>>>>>> f1d7b1f3

    def get_state(self, model_context):
        state = super(SetFilters, self).get_state(model_context)
        modes = []
        if model_context.proxy.get_filter(self) is not None:
            modes.append(Mode('change', _('Change filter')))
            state.notification = True
        modes.extend([
            Mode('filter', _('Apply filter')),
            Mode('clear', _('Clear filter')),
        ])
        state.modes = modes
        return state

class AddExistingObject( EditAction ):
    """Add an existing object to a list if it is not yet in the
    list"""
    
    tooltip = _('Add')
    verbose_name = _('Add')
    icon = Icon( 'tango/16x16/actions/list-add.png' )
    
    def model_run( self, model_context ):
        from sqlalchemy.orm import object_session
        from camelot.view import action_steps
        objs_to_add = yield action_steps.SelectObjects(model_context.admin)
        for obj_to_add in objs_to_add:
            for obj in model_context.get_collection():
                if obj_to_add == obj:
                    raise StopIteration()
            model_context.proxy.append(obj_to_add)
        yield action_steps.UpdateObjects(objs_to_add)
        yield action_steps.FlushSession(object_session(obj_to_add))
        
class AddNewObject( EditAction ):
    """Add a new object to a collection. Depending on the
    'create_inline' field attribute, a new form is opened or not.
    
    This action will also set the default values of the new object, add the
    object to the session, and flush the object if it is valid.
    """

    shortcut = QtGui.QKeySequence.New
    icon = Icon('tango/16x16/actions/document-new.png')
    tooltip = _('New')
    verbose_name = _('New')

    def model_run( self, model_context ):
        from camelot.view import action_steps
        admin = yield action_steps.SelectSubclass(model_context.admin)
        create_inline = model_context.field_attributes.get('create_inline',
                                                           False)
        new_object = admin.entity()
        admin.add(new_object)
        # defaults might depend on object being part of a collection
        model_context.proxy.append(new_object)
        # Give the default fields their value
        admin.set_defaults(new_object)
        # if the object is valid, flush it, but in ancy case inform the gui
        # the object has been created
        yield action_steps.CreateObjects((new_object,))
        if not len(admin.get_validator().validate_object(new_object)):
            yield action_steps.FlushSession(model_context.session)
        # Even if the object was not flushed, it's now part of a collection,
        # so it's dependent objects should be updated
        yield action_steps.UpdateObjects(
            tuple(admin.get_depending_objects(new_object))
        )
        if create_inline is False:
            yield action_steps.OpenFormView([new_object], admin)

class RemoveSelection(DeleteSelection):
    """Remove the selected objects from a list without deleting them"""
    
    shortcut = None
    tooltip = _('Remove')
    verbose_name = _('Remove')
    icon = Icon( 'tango/16x16/actions/list-remove.png' )
            
    def handle_object( self, model_context, obj ):
        model_context.proxy.remove( obj )
        # no StopIteration, since the supergenerator needs to
        # continue to flush the session
        yield None

<|MERGE_RESOLUTION|>--- conflicted
+++ resolved
@@ -1020,8 +1020,6 @@
             yield action_steps.FlushSession(model_context.session)
 
 
-<<<<<<< HEAD
-=======
 class FieldFilter(object):
     """
     Helper class for the `SetFilters` action that allows the user to
@@ -1032,7 +1030,6 @@
         self.field_name = field_name
         self.value = value
 
->>>>>>> f1d7b1f3
 class SetFilters(Action, AbstractModelFilter):
     """
     Apply a set of filters on a list.
@@ -1086,37 +1083,10 @@
         from camelot.admin.object_admin import ObjectAdmin
         from camelot.view import action_steps
         from camelot.view.controls import delegates
-<<<<<<< HEAD
-=======
 
         # prepare a number of filters, for easy access
         filters = [FieldFilter() for i in range(10)]
->>>>>>> f1d7b1f3
-
-        class FieldFilter(object):
-            """
-            Helper class for the `SetFilters` action that allows the user to
-            configure a filter on an individual field.
-            """
-        
-            def __init__(self, field_attributes, field_name=None, value=None):
-                self._field_attributes = field_attributes
-                self.field_name = field_name
-                self.value = value
-        
-            class Admin(ObjectAdmin):
-                list_display = ['field_name', 'value']
-                field_attributes = {
-                    'field_name': {
-                        'name': _('Name'),
-                        'editable': True,
-                        'delegate': delegates.ComboBoxDelegate,
-                        'choices': lambda field:[
-                            (f, fa['name']) for f, fa in six.iteritems(field._field_attributes)
-                        ]
-                        },
-                }
-        
+
         if model_context.mode_name == 'clear':
             yield action_steps.SetFilter(self, None)
             return
@@ -1172,33 +1142,8 @@
             if field_filter.field_name is not None:
                 break
         else:
-<<<<<<< HEAD
-            filters = []
-            current_field_name = model_context.current_field_name
-            current_field_value  = None
-            current_obj = model_context.get_object()
-            field_attributes = model_context.admin.get_all_fields_and_attributes()
-            if (current_field_name is not None) and (current_obj is not None):
-                current_field_value = getattr(current_obj, current_field_name)
-                filters.append(FieldFilter(field_attributes, current_field_name, current_field_value))
-
-            for k, v in six.iteritems(field_attributes):
-                filters.append(FieldFilter(field_attributes))
-
-            filter_admin = model_context.admin.get_related_admin(FieldFilter)
-            change_filters = action_steps.ChangeObjects(filters, filter_admin)
-            change_filters.title = _('Filter')
-            change_filters.subtitle = _('Select field and value')
-            for field_filter in filters:
-                if field_filter.field_name is not None:
-                    break
-            else:
-                yield action_steps.SetFilter(self, None)
-            yield action_steps.SetFilter(self, filters)
-=======
             yield action_steps.SetFilter(self, None)
         yield action_steps.SetFilter(self, filters)
->>>>>>> f1d7b1f3
 
     def get_state(self, model_context):
         state = super(SetFilters, self).get_state(model_context)
