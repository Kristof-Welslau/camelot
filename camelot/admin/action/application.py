--- conflicted
+++ resolved
@@ -124,12 +124,8 @@
         yield action_steps.UpdateProgress( 1, 5, _('Setup database') )
         settings.setup_model()
         yield action_steps.UpdateProgress( 2, 5, _('Load translations') )
-<<<<<<< HEAD
-        load_translations(metadata.bind)
-=======
         connection = metadata.bind.connect()
         load_translations(connection)
->>>>>>> d522f90e
         yield action_steps.UpdateProgress( 3, 5, _('Install translator') )
         yield action_steps.InstallTranslator( model_context.admin ) 
         yield action_steps.UpdateProgress( 4, 5, _('Create main window') )
