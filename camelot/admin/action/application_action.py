#  ============================================================================
#
#  Copyright (C) 2007-2016 Conceptive Engineering bvba.
#  www.conceptive.be / info@conceptive.be
#
#  Redistribution and use in source and binary forms, with or without
#  modification, are permitted provided that the following conditions are met:
#      * Redistributions of source code must retain the above copyright
#        notice, this list of conditions and the following disclaimer.
#      * Redistributions in binary form must reproduce the above copyright
#        notice, this list of conditions and the following disclaimer in the
#        documentation and/or other materials provided with the distribution.
#      * Neither the name of Conceptive Engineering nor the
#        names of its contributors may be used to endorse or promote products
#        derived from this software without specific prior written permission.
#  
#  THIS SOFTWARE IS PROVIDED BY THE COPYRIGHT HOLDERS AND CONTRIBUTORS "AS IS" AND
#  ANY EXPRESS OR IMPLIED WARRANTIES, INCLUDING, BUT NOT LIMITED TO, THE IMPLIED
#  WARRANTIES OF MERCHANTABILITY AND FITNESS FOR A PARTICULAR PURPOSE ARE
#  DISCLAIMED. IN NO EVENT SHALL <COPYRIGHT HOLDER> BE LIABLE FOR ANY
#  DIRECT, INDIRECT, INCIDENTAL, SPECIAL, EXEMPLARY, OR CONSEQUENTIAL DAMAGES
#  (INCLUDING, BUT NOT LIMITED TO, PROCUREMENT OF SUBSTITUTE GOODS OR SERVICES;
#  LOSS OF USE, DATA, OR PROFITS; OR BUSINESS INTERRUPTION) HOWEVER CAUSED AND
#  ON ANY THEORY OF LIABILITY, WHETHER IN CONTRACT, STRICT LIABILITY, OR TORT
#  (INCLUDING NEGLIGENCE OR OTHERWISE) ARISING IN ANY WAY OUT OF THE USE OF THIS
#  SOFTWARE, EVEN IF ADVISED OF THE POSSIBILITY OF SUCH DAMAGE.
#
#  ============================================================================

import logging
import os

from ...core.naming import initial_naming_context
from ...core.qt import Qt, QtCore, QtWidgets, QtGui
from ...core.sql import metadata
from .base import RenderHint
from camelot.admin.icon import Icon, CompletionValue
from camelot.admin.action.base import Action, GuiContext, Mode, ModelContext
from camelot.core.exception import CancelRequest
from camelot.core.orm import Session
from camelot.core.utils import ugettext, ugettext_lazy as _
from camelot.core.backup import BackupMechanism

"""ModelContext, GuiContext and Actions that run in the context of an 
application.
"""

LOGGER = logging.getLogger( 'camelot.admin.action.application_action' )

class ApplicationActionModelContext( ModelContext ):
    """The Model context for an :class:`camelot.admin.action.Action`.  On top 
    of the attributes of the :class:`camelot.admin.action.base.ModelContext`, 
    this context contains :
        
    .. attribute:: admin
   
        the application admin.

    .. attribute:: actions

        the actions in the same context

    .. attribute:: session

        the active session
    """
    
    def __init__( self ):
        super( ApplicationActionModelContext, self ).__init__()
        self.admin = None
        self.actions = []

    # Cannot set session in constructor because constructor is called
    # inside the GUI thread
    @property
    def session( self ):
        return Session()
        
class ApplicationActionGuiContext( GuiContext ):
    """The GUI context for an :class:`camelot.admin.action.Action`.  On top of 
    the attributes of the :class:`camelot.admin.action.base.GuiContext`, this 
    context contains :
    
    .. attribute:: workspace
    
        the :class:`camelot.view.workspace.DesktopWorkspace` of the 
        application in which views can be opened or adapted.
        
    .. attribute:: admin_route
    
        the route to the reference of the view on the server

    .. attribute:: action_routes

        a list with routes to actions in the current context, mapping the
        route to the action to the route to the rendered action displaying the
        action state.
    """
    
    model_context = ApplicationActionModelContext
    
    def __init__( self ):
        super( ApplicationActionGuiContext, self ).__init__()
        self.context_id = None
        self.workspace = None
        self.admin_route = None
        self.action_routes = {}
    
    def get_progress_dialog(self):
        from camelot.view.qml_view import get_qml_root_backend
        root_backend = get_qml_root_backend()
        if root_backend is not None and root_backend.isVisible():
            progress_dialog = root_backend.progressDialog()
            if progress_dialog is not None:
                return progress_dialog

        # return the regular progress dialog
        return super( ApplicationActionGuiContext, self ).get_progress_dialog()

    def get_window(self):
        from camelot.view.qml_view import get_qml_window
        return get_qml_window()

    def create_model_context(self):
        context = super(ApplicationActionGuiContext, self).create_model_context()
        context.admin = initial_naming_context.resolve(self.admin_route)
        # todo : action routes should be translated to actions here
        context.actions = list(self.action_routes.keys())
        return context
        
    def copy(self, base_class=None):
        new_context = super( ApplicationActionGuiContext, self ).copy(base_class)
        new_context.context_id = self.context_id
        new_context.workspace = self.workspace
        new_context.admin_route = self.admin_route
        new_context.action_routes = dict(self.action_routes)
        return new_context


class UpdateActions(Action):

    def model_run(self, model_context, mode):
        from camelot.view import action_steps
        actions_state = dict()
        for action in model_context.actions:
            actions_state[action] = action.get_state(model_context)
        yield action_steps.UpdateActionsState(model_context, actions_state)

new_profile, save_profiles, load_profiles = object(), object(), object()
profiles_context = initial_naming_context.bind_new_context('profiles')
new_profile_name = profiles_context.bind('new_profile', new_profile)
save_profiles_name = profiles_context.bind('save_profiles', save_profiles)
load_profiles_name = profiles_context.bind('load_profiles', load_profiles)
store_context = profiles_context.bind_new_context('store')

class SelectProfileMixin:
    """Select the application profile to use
    
    :param profile_store: an object of type
        :class:`camelot.core.profile.ProfileStore`
    """

    file_name_filter = _('Profiles file (*.ini)')
    
    def __init__( self, profile_store):
        from camelot.core.profile import ProfileStore
        if profile_store==None:
            profile_store=ProfileStore()
        self.profile_store = profile_store
        self.selected_profile = None
    
    def select_profile(self):
        from camelot.view import action_steps
        from camelot.view.action_steps.profile import EditProfiles

        selected_profile = new_profile_name
        try:
            while selected_profile in (None, new_profile_name, 
                                       save_profiles_name, load_profiles_name):
                profiles = self.profile_store.read_profiles()
                profiles.sort()
                last_profile = self.profile_store.get_last_profile()
                last_profile_name = initial_naming_context._bind_object(None)
                items = [CompletionValue(
                    value = initial_naming_context._bind_object(None),
                    verbose_name = '',
                )]
                for profile in profiles:
<<<<<<< HEAD
                    profile_name = store_context.bind(profile.name, profile)
=======
                    profile_name = store_context.rebind(profile.name, profile)
>>>>>>> bdf3ad01
                    items.append(CompletionValue(
                        value = profile_name,
                        verbose_name = profile.name,
                    ))
                    if profile == last_profile:
                        last_profile_name = profile_name
                items.append(CompletionValue(
                    value = new_profile_name,
                    verbose_name = ugettext('new/edit profile'),
                    icon = Icon('plus-circle'),
                ))
                if len(profiles):
                    items.append(CompletionValue(
                        value = save_profiles_name,
                        verbose_name = ugettext('save profiles'),
                        icon = Icon('save')
                    ))
                items.append(CompletionValue(
                    value = load_profiles_name,
                    verbose_name = ugettext('load profiles'),
                    icon = Icon('folder-open')
                ))
                select_profile = action_steps.SelectItem(items)
                
                select_profile.title = ugettext('Profile Selection')
                if len(profiles):
                    subtitle = ugettext('Select a stored profile:')
                else:
                    subtitle = ugettext('''Load profiles from file or'''
                                        ''' create a new profile''')
                select_profile.subtitle = subtitle
                if last_profile in profiles:
                    select_profile.value = last_profile_name
                elif len(profiles):
                    select_profile.value = None
                else:
                    select_profile.value = load_profiles_name
                selected_name = yield select_profile
                selected_profile = initial_naming_context.resolve(selected_name)
                if selected_profile is new_profile:
                    edit_profile_name = ''
                    while selected_profile is new_profile:
                        profile_info = yield EditProfiles(profiles, current_profile=edit_profile_name)
                        profile = self.profile_store.read_profile(profile_info['name'])
                        if profile is None:
                            profile = self.profile_store.profile_class(**profile_info)
                        else:
                            profile.__dict__.update(profile_info)
                        yield action_steps.UpdateProgress(text=ugettext('Verifying database settings'))
                        engine = profile.create_engine()
                        try:
                            connection = engine.raw_connection()
                            cursor = connection.cursor()
                            cursor.close()
                            connection.close()
                        except Exception as e:
                            exception_box = action_steps.MessageBox( title = ugettext('Could not connect to database, please check host and port'),
                                                                     text = _('Verify driver, host and port or contact your system administrator'),
                                                                     standard_buttons = [QtWidgets.QMessageBox.StandardButton.Ok] )
                            exception_box.informative_text = str(e)
                            yield exception_box
                            edit_profile_name = profile.name
                            if profile in profiles:
                                profiles.remove(profile)
                            profiles.append(profile)
                            profiles.sort()
                            continue
                        self.profile_store.write_profile(profile)
                        selected_profile = profile
                elif selected_profile is save_profiles:
                    file_name = yield action_steps.SaveFile(file_name_filter=self.file_name_filter)
                    self.profile_store.write_to_file(file_name)
                elif selected_profile is load_profiles:
                    file_names =  yield action_steps.SelectFile(file_name_filter=self.file_name_filter)
                    for file_name in file_names:
                        self.profile_store.read_from_file(file_name)
        except CancelRequest:
            # explicit handling of exit when cancel button is pressed,
            # to avoid the use of subgenerators in the main action
            yield Exit()
        message = ugettext(u'Use {} profile'.format(selected_profile.name))
        yield action_steps.UpdateProgress(text=message)
        self.profile_store.set_last_profile( selected_profile )
        self.selected_profile = selected_profile


class EntityAction( Action ):
    """Generic ApplicationAction that acts upon an Entity class"""

    name = 'entity_action'

    def __init__( self, 
                  entity_admin ):
        """
        :param entity_admin: an instance of 
            :class:`camelot.admin.entity_admin.EntityAdmin` to be used to
            visualize the entities
        """
        from camelot.admin.entity_admin import EntityAdmin
        assert isinstance( entity_admin, EntityAdmin )
        self._entity_admin = entity_admin
        
class OpenTableView( EntityAction ):
    """An application action that opens a TableView of an Entity

    :param entity_admin: an instance of 
        :class:`camelot.admin.entity_admin.EntityAdmin` to be used to
        visualize the entities
    
    """

    name = 'open_table_view'
    modes = [ Mode( 'new_tab', _('Open in New Tab') ) ]
        
    def get_state( self, model_context ):
        state = super( OpenTableView, self ).get_state( model_context )
        state.verbose_name = self.verbose_name or self._entity_admin.get_verbose_name_plural()
        return state

    def model_run( self, model_context, mode ):
        from camelot.view import action_steps
        yield action_steps.UpdateProgress(text=_('Open table'))
        # set environment variable to turn on old Qt table view (QML table view is now the default)
        if os.environ.get('VFINANCE_OLD_TABLE'):
            Step = action_steps.OpenTableView
        else:
            Step = action_steps.OpenQmlTableView
        step = Step(
            self._entity_admin, self._entity_admin.get_query()
        )
        step.new_tab = (mode == 'new_tab')
        yield step

class OpenNewView( EntityAction ):
    """An application action that opens a new view of an Entity
    
    :param entity_admin: an instance of 
        :class:`camelot.admin.entity_admin.EntityAdmin` to be used to
        visualize the entities
    
    """

    verbose_name = _('New')
    shortcut = QtGui.QKeySequence.StandardKey.New
    icon = Icon('plus-circle') # 'tango/16x16/actions/document-new.png'
    tooltip = _('New')
            
    def get_state( self, model_context ):
        state = super( OpenNewView, self ).get_state( model_context )
        state.verbose_name = self.verbose_name or ugettext('New %s')%(self._entity_admin.get_verbose_name())
        state.tooltip = ugettext('Create a new %s')%(self._entity_admin.get_verbose_name())
        return state

    def model_run( self, model_context, mode ):
        from camelot.view import action_steps
        admin = self._entity_admin
        new_object = admin.entity()
        # Give the default fields their value
        admin.add(new_object)
        admin.set_defaults(new_object)
        yield action_steps.OpenFormView(new_object, admin.get_proxy([new_object]), admin)
        

class ShowAbout(Action):
    """Show the about dialog with the content returned by the
    :meth:`ApplicationAdmin.get_about` method
    """

    name = 'about'
    verbose_name = _('&About')
    icon = Icon('address-card') # 'tango/16x16/mimetypes/application-certificate.png'
    tooltip = _("Show the application's About box")

    def model_run(self, model_context, mode):
        from camelot.view.action_steps import MessageBox
        about = str(model_context.admin.get_application_admin().get_about())
        yield MessageBox(
            text = about,
            title = ugettext('About'),
            standard_buttons=[QtWidgets.QMessageBox.StandardButton.Ok],
            hide_progress=True
        )

class Backup( Action ):
    """
Backup the database to disk

.. attribute:: backup_mechanism

    A subclass of :class:`camelot.core.backup.BackupMechanism` that enables 
    the application to perform backups an restores.
    """

    name = 'backup'
    verbose_name = _('&Backup')
    tooltip = _('Backup the database')
    icon = Icon('save') # 'tango/16x16/actions/document-save.png'
    backup_mechanism = BackupMechanism

    def model_run( self, model_context, mode ):
        from camelot.view.action_steps import SaveFile, UpdateProgress
        destination = yield SaveFile()
        yield UpdateProgress(text = _('Backup in progress'))
        backup_mechanism = self.backup_mechanism(destination)
        backup_iterator = backup_mechanism.backup(metadata.bind)
        for completed, total, description in backup_iterator:
            yield UpdateProgress(completed,
                                 total,
                                 text = description)

class Refresh( Action ):
    """Reload all objects from the database and update all views in the
    application."""

    name = 'refresh'
    render_hint = RenderHint.TOOL_BUTTON
    verbose_name = _('Refresh')
    tooltip = _('Refresh')
    shortcut = QtGui.QKeySequence( Qt.Key.Key_F9.value )
    icon = Icon('sync') # 'tango/16x16/actions/view-refresh.png'
    
    def model_run( self, model_context, mode ):
        import sqlalchemy.exc as sa_exc
        from camelot.core.orm import Session
        from camelot.view import action_steps
        LOGGER.debug('session refresh requested')
        progress_db_message = ugettext('Reload data from database')
        progress_view_message = ugettext('Update screens')
        session = Session()
        refreshed_objects = []
        expunged_objects = []
        #
        # Loop over the objects one by one to be able to detect the deleted
        # objects
        #
        session_items = len( session.identity_map )
        for i, (_key, obj) in enumerate( session.identity_map.items() ):
            try:
                session.refresh( obj )
                refreshed_objects.append( obj )
            except sa_exc.InvalidRequestError:
                #
                # this object could not be refreshed, it was probably deleted
                # outside the scope of this session, so assume it is deleted
                # from the application its point of view
                #
                session.expunge( obj )
                expunged_objects.append( obj )
            if i%10 == 0:
                yield action_steps.UpdateProgress( i, 
                                                   session_items, 
                                                   progress_db_message )
        yield action_steps.UpdateProgress( text = progress_view_message )
        yield action_steps.UpdateObjects(refreshed_objects)
        yield action_steps.DeleteObjects(expunged_objects)
        yield action_steps.Refresh()

refresh = Refresh()

class Restore(Refresh):
    """
Restore the database to disk

.. attribute:: backup_mechanism

    A subclass of :class:`camelot.core.backup.BackupMechanism` that enables 
    the application to perform backups an restores.
"""

    name = 'restore'
    verbose_name = _('&Restore')
    tooltip = _('Restore the database from a backup')
    icon = Icon('hdd') # 'tango/16x16/devices/drive-harddisk.png'
    backup_mechanism = BackupMechanism
    shortcut = None
            
    def model_run( self, model_context, mode ):
        from camelot.view.action_steps import UpdateProgress, SelectFile
        backups = yield SelectFile()
        yield UpdateProgress( text = _('Restore in progress') )
        for backup in backups:
            backup_mechanism = self.backup_mechanism(backup)
            restore_iterator = backup_mechanism.restore(metadata.bind)
            for completed, total, description in restore_iterator:
                yield UpdateProgress(completed,
                                     total,
                                     text = description)
            for step in super(Restore, self).model_run(model_context, mode):
                yield step

class Profiler( Action ):
    """Start/Stop the runtime profiler.  This action exists for debugging
    purposes, to evaluate where an application spends its time.
    """

    name = 'profiler'
    verbose_name = _('Profiler start/stop')
    
    def __init__(self):
        self.model_profile = None
        self.gui_profile = None

    def gui_run(self, gui_context):
        import cProfile
        if self.gui_profile is None:
            self.gui_profile = cProfile.Profile()
            self.gui_profile.enable()
        else:
            self.gui_profile.disable()
        super(Profiler, self).gui_run(gui_context)

    def model_run(self, model_context, mode):
        from ...view import action_steps
        from io import StringIO
        import cProfile
        import pstats
        if self.model_profile is None:
            yield action_steps.MessageBox('Start profiler')
            self.model_profile = cProfile.Profile()
            self.model_profile.enable()
        else:
            yield action_steps.UpdateProgress(text='Creating statistics')
            self.model_profile.disable()
            profiles = [('model', self.model_profile), ('gui', self.gui_profile)]
            self.model_profile = None
            self.gui_profile = None
            for label, profile in profiles:
                stream = StringIO()
                stats = pstats.Stats(profile, stream=stream)
                stats.sort_stats('cumulative')
                yield action_steps.UpdateProgress(
                    text='Create {0} report'.format(label)
                )
                stats.print_stats()
                stream.seek(0)
                yield action_steps.OpenString(stream.getvalue().encode('utf-8'))
                filename = action_steps.OpenFile.create_temporary_file(
                    '{0}.prof'.format(label)
                )
                stats.dump_stats(filename)
                yield action_steps.MessageBox(
                    'Profile stored in {0}'.format(filename))
            
class Exit( Action ):
    """Exit the application"""

    name = 'exit'
    verbose_name = _('E&xit')
    shortcut = QtGui.QKeySequence.StandardKey.Quit
    icon = Icon('times-circle') # 'tango/16x16/actions/system-shutdown.png'
    tooltip = _('Exit the application')

    def model_run( self, model_context, mode ):
        from camelot.view.action_steps.application import Exit
        yield Exit()
       
class SegmentationFault( Action ):
    """Create a segmentation fault by reading null, this is to test
        the faulthandling functions.  this method is triggered by pressing
        :kbd:`Ctrl-Alt-0` in the GUI"""

    name = 'segfault'
    verbose_name = _('Segmentation Fault')
    shortcut = QtGui.QKeySequence( QtCore.Qt.Modifier.CTRL.value + QtCore.Qt.Modifier.ALT.value + QtCore.Qt.Key.Key_0.value )
    
    def model_run( self, model_context, mode ):
        from camelot.view import action_steps
        ok = yield action_steps.MessageBox( text =  'Are you sure you want to segfault the application',
                                            standard_buttons = [QtWidgets.QMessageBox.StandardButton.No, QtWidgets.QMessageBox.StandardButton.Yes] )
        if ok == QtWidgets.QMessageBox.StandardButton.Yes:
            import faulthandler
            faulthandler._read_null()        

def structure_to_application_action(structure, application_admin):
    """Convert a python structure to an ApplicationAction

    :param application_admin: the 
        :class:`camelot.admin.application_admin.ApplicationAdmin` to use to
        create other Admin classes.
    """
    if isinstance(structure, Action):
        return structure
    admin = application_admin.get_related_admin( structure )
    return OpenTableView( admin )


<|MERGE_RESOLUTION|>--- conflicted
+++ resolved
@@ -186,11 +186,7 @@
                     verbose_name = '',
                 )]
                 for profile in profiles:
-<<<<<<< HEAD
-                    profile_name = store_context.bind(profile.name, profile)
-=======
                     profile_name = store_context.rebind(profile.name, profile)
->>>>>>> bdf3ad01
                     items.append(CompletionValue(
                         value = profile_name,
                         verbose_name = profile.name,
